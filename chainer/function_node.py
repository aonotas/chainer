import collections
import heapq
import traceback
import weakref

import numpy
import six

import chainer
from chainer import _backprop_utils
from chainer.backends import cuda
from chainer import backend
from chainer import configuration
from chainer import function_hook
from chainer.graph_optimizations.static_graph_utilities \
    import static_forward_optimizations
from chainer import utils
from chainer.utils import type_check
from chainer import variable
import chainerx


def _to_variable_with_chainerx_fallback_array(chainerx_array, fallback_array):
    var = variable.Variable(
        chainerx_array,
        requires_grad=chainerx_array.is_backprop_required())
    var._chainerx_fallback_array = fallback_array
    return var


class FunctionNode(object):

    """Function node of the computational graph.

    FunctionNode is a class representing a node in a computational graph. The
    node corresponds to an application of a differentiable function to input
    variables.

    When a differentiable function is applied to :class:`~chainer.Variable`
    objects,
    it creates an instance of FunctionNode implementation and calls its
    :meth:`apply` method. The :meth:`apply` method basically does the following
    three things.

    1. Adding an edge from the function node to the variable node corresponding
       to each input. The node of each input is extracted by
       :attr:`Variable.node <chainer.Variable.node>`.
    2. Computing the output arrays of the function.
    3. Creating a :class:`~chainer.Variable` object for each output array and
       adding an edge from the node of the variable to the function node.

    The output variables are then returned.

    .. admonition:: Example

       Let ``x`` be an instance of :class:`~chainer.Variable` and ``f`` be an
       instance of :class:`FunctionNode` taking only one argument.
       Then the following code

       >>> import numpy, chainer
       >>> x = chainer.Variable(numpy.zeros(10))
       >>> f = chainer.functions.math.identity.Identity()
       >>> y = f.apply((x,))[0]

       computes a new variable ``y`` and creates backward references. The
       backward references are actually set as per the following diagram::

           x.node <--- f <--- y.node

       If an application of another function ``g`` occurs as

       >>> g = chainer.functions.math.identity.Identity()
       >>> z = g.apply((x,))[0]

       then the graph grows with a branch::

                    |--- f <--- y.node
           x.node <-+
                    |--- g <--- z.node

       Note that the branching is correctly managed on backward computation,
       i.e. the gradients from ``f`` and ``g`` are accumulated to the gradient
       of ``x``.

    Every function-node implementation should provide :meth:`forward` and
    :meth:`backward`. Instead of overriding :meth:`forward`, one can also
    implement :meth:`forward_cpu` and :meth:`forward_gpu` when the
    implementations for CPU and GPU arrays are totally different.

    Note that the input and output variables are inaccessible from
    :meth:`backward` by default. If it needs accesses to these variables, the
    :meth:`forward` method (or its CPU/GPU variants) has to call
    :meth:`retain_inputs` and :meth:`retain_outputs` appropriately. The
    retained input/output variables can be accessed from :meth:`backward` by
    calling :meth:`get_retained_inputs` and :meth:`get_retained_outputs`.

    .. note::

       There are two types of differentiable functions in Chainer (since v3).
       The first type is of a function using a subclass of
       :class:`~chainer.Function`,
       which is called *old-style differentiable function*. The second type is
       of a function using a subclass of :class:`FunctionNode`, which is called
       **new-style differentiable function**. There are several advantages on
       using the new-style differentiable function.

       - The new-style differentiable function supports *differentiable
         backpropagation*. The backpropagated gradients computed through the
         new-style differentiable functions themselves support further
         backpropagations so that the automatic higher-order differentiation is
         available.
       - The backpropagation of the new-style differentiable function can be
         more computationally efficient because the interface allows an
         implementation to omit the computation of unneeded input gradients.

       Note that the new-style differentiable function is the standard way of
       defining a function node of the computational graph in Chainer; old-
       style differentiable functions are implemented as wrappers of the new-
       style differentiable functions.

    Attributes:
        ~FunctionNode.inputs: A tuple of the input
            :class:`~chainer.variable.VariableNode` objects.
        ~FunctionNode.outputs: A tuple of weak references to the output
            :class:`~chainer.variable.VariableNode` objects.
        ~FunctionNode.rank (int): An ordinal following the topological order
            of the computational graph.
        ~FunctionNode.stack: Stack trace retrieved at the forward computation.
            The stack trace is available only in the debug mode.

    .. versionadded:: 3.0.0

    """

    inputs = None
    outputs = None
    rank = 0
    stack = None
    _input_indexes_to_retain = None
    _output_indexes_to_retain = None
    _retained_output_data = None
    _local_function_hooks = None
    _supports_static_optimizations = False
    _is_chainerx = None
    _chainerx_retained_inputs = None
    _chainerx_retained_outputs = None
    lazy_grad_sum = False

    @property
    def local_function_hooks(self):
        """Ordered dictionary of registered function hooks.

        Contrary to ``chainer.thread_local.function_hooks``,
        which registers its elements to all functions,
        Function hooks in this property is specific to this function.

        """
        if self._local_function_hooks is None:
            self._local_function_hooks = collections.OrderedDict()
        return self._local_function_hooks

    @property
    def _n_local_function_hooks(self):
        return (0 if self._local_function_hooks is None
                else len(self._local_function_hooks))

    @property
    def label(self):
        """Short text that represents the function.

        The default implementation returns its type name.
        Each function should override it to give more information.

        """
        return self.__class__.__name__

    @property
    def output_data(self):
        """A tuple of the retained output arrays.

        This property is mainly used by :class:`Function`. Users basically do
        not have to use this property; use :meth:`get_retained_outputs`
        instead.

        """
        if self._retained_output_data is None:
            raise RuntimeError('retained output data is gone')
        out_data = [None] * len(self.outputs)
        for index, data in six.moves.zip(self._output_indexes_to_retain,
                                         self._retained_output_data):
            out_data[index] = data
        return tuple(out_data)

    @property
    def _impl_name(self):
        return self.__class__.__name__

    def __call__(self, *args, **kwargs):
        if self.__class__.__module__.startswith('chainer.'):
            msg = '''\
Chainer's built-in function class object ({}) which is derived from \
chainer.FunctionNode has been called as if it were a callable. \
Use FunctionNode.apply() method instead.
Furthermore, it's not recommended to use built-in function classes directly; \
use corresponding function aliases (those with snake_case name, such as \
F.convolution_nd) instead.\
'''.format(self.__class__.__name__)
        else:
            msg = '''\
A function class object ({}) which is derived from \
chainer.FunctionNode has been called as if it were a callable. \
Use apply() method instead.\
'''.format(self.__class__.__name__)

        raise RuntimeError(msg)

    def apply(self, inputs):
        """Computes output variables and grows the computational graph.

        Basic behavior is expressed in the documentation of
        :class:`FunctionNode`.

        .. note::

           If the :data:`~Variable.data` attribute of input variables exist on
           a GPU device, that device is made current before calling
           :meth:`forward`, so implementors do not need to take care of device
           selection in most cases.

        Args:
            inputs: Tuple of input variables. Each element can be either
                :class:`~chainer.Variable`, :class:`numpy.ndarray`,
                or :class:`cupy.ndarray`. If the element is an ndarray, it is
                automatically wrapped with :class:`~chainer.Variable`.

        Returns:
            A tuple of output :class:`~chainer.Variable` objects.

        """
        chainerx_in_data = None
        self._is_chainerx, in_data = _extract_apply_in_data(inputs)

        if self._is_chainerx:
            # Try ChainerX C++ implementation.
            # If it's supported, the output arrays are wrapped with Variables
            # and returned.
            # If not supported, FunctionNode.forward_chainerx should return
            # Fallback.
            # In that case the input arrays are converted to numpy.ndarray
            # or cupy.ndarray (depending on the ChainerX backend) and
            # forward computation falls back to the conventional
            # FunctionNode.forward() implementaion.
            outputs = self.forward_chainerx(in_data)

            if outputs is not chainer.Fallback:
                # Supported. Wrap with variables and return
                assert isinstance(outputs, tuple)
                return tuple([
                    variable.Variable(
                        y, requires_grad=y.is_backprop_required())
                    for y in outputs])

            # Fall back to FunctionNode.forward()
            chainerx_in_data = in_data
            in_data = []
            for i in six.moves.range(len(inputs)):
                # Use the cached fallback arrays as inputs if they exist.
                x = inputs[i]
                x_is_variable = isinstance(x, variable.Variable)
                if x_is_variable and x._chainerx_fallback_array is not None:
                    x_data = x._chainerx_fallback_array
                else:
                    arr = chainerx_in_data[i]
                    # TODO(sonots): Use zero-copy API if it becomes available.
                    backend_name = arr.device.backend.name
                    if backend_name == 'cuda':
                        def to_backend(x):
                            return cuda.to_gpu(x, x.device.index)
                    elif backend_name == 'native':
                        to_backend = backend.to_numpy
                    else:
                        raise RuntimeError(
                            'FunctionNode only supports ChainerX arrays with '
                            'native or cuda backend')
                    x_data = to_backend(arr)

                    # Update the fallback cache if possible.
                    if x_is_variable:
                        x._chainerx_fallback_array = x_data

                in_data.append(x_data)

            in_data = tuple(in_data)

        utils._check_arrays_forward_compatible(in_data, self.label)

        is_debug = chainer.is_debug()
        if is_debug:
            # Keep stack trace for debug
            self.stack = traceback.extract_stack()

        if configuration.config.type_check:
            self._check_data_type_forward(in_data)

        hooks = chainer.get_function_hooks()
        if self._n_local_function_hooks > 0:
            hooks = collections.OrderedDict(hooks)
            hooks.update(self.local_function_hooks)
        hooks = hooks.values()  # avoid six for performance

        for hook in hooks:
            hook.forward_preprocess(self, in_data)

        # Forward propagation
        with cuda.get_device_from_array(*in_data):
            self._input_indexes_to_retain = None
            self._output_indexes_to_retain = None
            if chainer.config.schedule_func is not None:
                outputs = static_forward_optimizations(self, in_data)
            else:
                outputs = self.forward(in_data)

        # Check for output array types
        if not isinstance(outputs, tuple):
            raise TypeError(
                'forward output must be a tuple ({})\n'
                'Actual: {}'.format(self.label, type(outputs)))

        if not chainer.is_arrays_compatible(outputs):
            raise TypeError(
                'incompatible array types are mixed in the forward output '
                '({}).\n'
                'Actual: {}'.format(
                    self.label,
                    ', '.join(str(type(x)) for x in outputs)))

        for hook in hooks:
            hook.forward_postprocess(self, in_data)

        # NaN check of output values
        if is_debug:
            if any(chainer.backend._contains_nan(out)
                   for out in outputs):
                msg = ('NaN is detected on forward computation of '
                       '{}'.format(self.label))
                raise RuntimeError(msg)

        if self._is_chainerx:
            # TODO(hvy): Take configuration.config.enable_backprop into
            # account?
            chainerx_out_data = [backend.to_chainerx(y) for y in outputs]

            # Insert a ChainerX op-node that calls FunctionNode.backward in
            # backprop. Note that chainerx_out_data may not require gradients.
            chainerx._core._function_node_forward(
                self, chainerx_in_data, chainerx_out_data,
                [] if self._input_indexes_to_retain is None
                else self._input_indexes_to_retain,
                [] if self._output_indexes_to_retain is None
                else self._output_indexes_to_retain)

            self.inputs = tuple(
                [variable._ChainerxVariableNodeProps(x) for x in inputs])

            ret = tuple([
                _to_variable_with_chainerx_fallback_array(
                    chainerx_out_array, out_array)
                for chainerx_out_array, out_array
                in six.moves.zip(chainerx_out_data, outputs)])

        else:
            input_vars = [chainer.as_variable(x) for x in inputs]
            requires_grad = any([x.requires_grad for x in input_vars])

            ret = tuple(
                [variable.Variable(y, requires_grad=requires_grad)
                 for y in outputs])

            if configuration.config.enable_backprop:
                # Topological ordering
                self.rank = max(
                    [x.rank for x in input_vars]) if input_vars else 0
                # Add backward edges
                for y in ret:
                    y.creator_node = self
                self.inputs = tuple([x.node for x in input_vars])
                # Add forward edges (must be weak references)
                self.outputs = tuple([weakref.ref(y.node) for y in ret])

                if self._input_indexes_to_retain is not None:
                    for index in self._input_indexes_to_retain:
                        input_vars[index].retain_data()

                if self._output_indexes_to_retain is not None:
                    retained_data = []
                    for index in self._output_indexes_to_retain:
                        ret[index].retain_data()
                        retained_data.append(outputs[index])
                    self._retained_output_data = tuple(retained_data)

                self.lazy_grad_sum = configuration.config.lazy_grad_sum

        return ret

    def _check_data_type_forward(self, in_data):
        in_type = type_check.get_light_types(in_data)
        try:
            with type_check.light_mode:
                self.check_type_forward(in_type)
            return
        except type_check.InvalidType:
            # Ignore errors on first run
            pass

        in_type = type_check.get_types(in_data, 'in_types', False)
        with type_check.get_function_check_context(self):
            self.check_type_forward(in_type)

    def check_type_forward(self, in_types):
        """Checks types of input data before forward propagation.

        This method is called before :meth:`forward` and validates the types of
        input variables using
        :ref:`the type checking utilities <type-check-utils>`.

        Args:
            in_types (~chainer.utils.type_check.TypeInfoTuple): The type
                information of input variables for :meth:`forward`.

        """
        pass

    def forward_chainerx(self, inputs):
        """Computes the output arrays from the input ChainerX arrays.

        This method may check the input arrays and other attributes to see
        if the computation can be done using ChainerX implementation.
        If it's not supported, :data:`chainer.Fallback` should be returned
        instead of output arrays. In that case, computation using conventional
        Python implementation will be performed.

        Args:
            inputs: Tuple of input array(s).

        Returns:
            Tuple of output array(s) or :data:`chainer.Fallback`\\ .

        """
        return chainer.Fallback

    def forward(self, inputs):
        """Computes the output arrays from the input arrays.

        It delegates the procedure to :meth:`forward_cpu` or
        :meth:`forward_gpu` by default. Which of them this method selects is
        determined by the type of input arrays. Implementations of
        :class:`FunctionNode` must implement either CPU/GPU methods or this
        method.

        Args:
            inputs: Tuple of input array(s).

        Returns:
            Tuple of output array(s).

        .. warning::

            Implementations of :class:`FunctionNode` must take care that the
            return value must be a tuple even if it returns only one array.

        """
        assert len(inputs) > 0
        if isinstance(inputs[0], cuda.ndarray):
            return self.forward_gpu(inputs)
        return self.forward_cpu(inputs)

    def forward_cpu(self, inputs):
        """Computes the output arrays from the input NumPy arrays.

        Args:
            inputs: Tuple of input :class:`numpy.ndarray` objects.

        Returns:
            Tuple of output arrays. Each element can be NumPy or CuPy arrays.

        .. warning::

            Implementation of :class:`FunctionNode` must take care that the
            return value must be a tuple even if it returns only one array.

        """
        raise NotImplementedError

    def forward_gpu(self, inputs):
        """Computes the output arrays from the input CuPy arrays.

        Args:
            inputs: Tuple of input :class:`cupy.ndarray` objects.

        Returns:
            Tuple of output arrays. Each element can be NumPy or CuPy arrays.

        .. warning::

            Implementation of :class:`FunctionNode` must take care that the
            return value must be a tuple even if it returns only one array.

        """
        raise NotImplementedError

    def retain_inputs(self, indexes):
        """Lets specified input variable nodes keep data arrays.

        By calling this method from :meth:`forward`, the function node can
        specify which inputs are required for backprop. The input variables
        with retained arrays can then be obtained by calling
        :meth:`get_retained_inputs` from inside :meth:`backward`.

        Unlike :class:`~chainer.Function`, the function node **DOES NOT** keep
        input
        arrays by default. If you want to keep some or all input arrays, do not
        forget to call this method.

        Note that **this method must not be called from the outside of**
        :meth:`forward`.

        Args:
            indexes (iterable of int): Indexes of input variables that the
                function will require for backprop.

        """
        self._input_indexes_to_retain = indexes

    def retain_outputs(self, indexes):
        """Lets specified output variable nodes keep data arrays.

        By calling this method from :meth:`forward`, the function node can
        specify which outputs are required for backprop. If this method is not
        called, no output variables will be marked to keep their data array at
        the point of returning from :meth:`apply`. The output variables with
        retained arrays can then be obtained by calling
        :meth:`get_retained_outputs` from inside :meth:`backward`.

        .. note::

           It is recommended to use this method if the function requires some
           or all output arrays in backprop. The function can also use output
           arrays just by keeping references to them directly, although it
           might affect the performance of later function applications on the
           output variables.

        Note that **this method must not be called from the outside of**
        :meth:`forward`.

        Args:
            indexes (iterable of int): Indexes of output variables that the
                function will require for backprop.

        """
        self._output_indexes_to_retain = indexes

    def backward(self, target_input_indexes, grad_outputs):
        """Computes gradients w.r.t.\\  specified inputs given output gradients.

        This method is used to compute one step of the backpropagation
        corresponding to the forward computation of this function node.
        Given the gradients w.r.t. output variables, this method computes the
        gradients w.r.t. specified input variables. Note that this method does
        not need to compute any input gradients not specified by
        ``target_input_indices``.

        Unlike :meth:`Function.backward() <chainer.Function.backward>`,
        gradients are given as  :class:`~chainer.Variable` objects and this
        method itself has to return input gradients as
        :class:`~chainer.Variable` objects. It enables the function node to
        return the input gradients with the full computational history, in
        which case it supports *differentiable backpropagation* or
        *higher-order differentiation*.

        The default implementation returns ``None`` s, which means the
        function is not differentiable.

        Args:
            target_input_indexes (tuple of int): Sorted indices of the input
                variables w.r.t. which the gradients are required. It is
                guaranteed that this tuple contains at least one element.
            grad_outputs (tuple of :class:`~chainer.Variable`\\ s): Gradients
                w.r.t. the output variables.
                If the gradient w.r.t. an output variable is not
                given, the corresponding element is ``None``.

        Returns:
            Tuple of variables that represent the gradients w.r.t. specified
            input variables. The length of the tuple can be same as either
            ``len(target_input_indexes)`` or the number of inputs. In the
            latter case, the elements not specified by ``target_input_indexes``
            will be discarded.

        .. seealso::

           :meth:`backward_accumulate` provides an alternative interface that
           allows you to implement the backward computation fused with the
           gradient accumulation.

        """
        return (None,) * len(target_input_indexes)

    def backward_accumulate(self, target_input_indexes, grad_outputs,
                            grad_inputs):
        """Computes gradients w.r.t.\\  specified inputs and accumulates them.

        This method provides a way to fuse the backward computation and the
        gradient accumulations in the case that the multiple functions are
        applied to the same variable.

        Users have to override either of this method or :meth:`backward`.
        It is often simpler to implement :meth:`backward` and is recommended
        if you do not need to provide efficient gradient accumulation.

        Args:
            target_input_indexes (tuple of int): Sorted indices of the input
                variables w.r.t. which the gradients are required. It is
                guaranteed that this tuple contains at least one element.
            grad_outputs (tuple of Variable): Gradients w.r.t. the output
                variables. If the gradient w.r.t. an output variable is not
                given, the corresponding element is ``None``.
            grad_inputs (tuple of Variable): Gradients w.r.t. the input
                variables specified by ``target_input_indexes``. These values
                are computed by other computation paths. If there is no
                gradient value existing for the variable, the corresponding
                element is ``None``. See also the note below.

        Returns:
            Tuple of variables that represent the gradients w.r.t. specified
            input variables. Unlike :meth:`backward`, the length of the tuple
            **must** be same as that of ``target_input_indices``.

        .. note::

           Gradient variables in ``grad_outputs`` are distinct, even if a
           variable is passed to multiple input arguments of the function.
           This is an implementation-detail convention to avoid the
           complication of correctly accumulating gradients in such a case.

           Usually, only the first position of ``grad_inputs`` corresponding to
           these input arguments may contain the gradient variable
           corresponding to that input variable, and other entries are set to
           ``None``. This is not the case with the ``lazy_grad_sum`` feature.
           This behavior might be changed in a future version.

        """
        # If backward_accumulate is implemented, it should be equivalent to
        # the following code using backward(). This code is provided for the
        # convenience, and it's *not* used unless you override it. You don't
        # have to use backward().
        assert isinstance(target_input_indexes, tuple)
        assert isinstance(grad_outputs, tuple)
        assert isinstance(grad_inputs, tuple)

        gxs = self._backward_target_inputs(target_input_indexes, grad_outputs)

        return tuple([gx if g_input is None else
                      g_input if gx is None else
                      gx + g_input
                      for gx, g_input in six.moves.zip(gxs, grad_inputs)])

    def _backward_chainerx(self, target_input_indexes, grad_outputs,
                           retained_inputs, retained_outputs):
        # Backward wrapper that is called from C++ via a Python binding in case
        # self.apply was called with chainerx.ndarrays.
        assert self._is_chainerx
        assert len(target_input_indexes) > 0
        assert (
            (self._input_indexes_to_retain is None
             and len(retained_inputs) == 0)
            or (len(self._input_indexes_to_retain) == len(retained_inputs)))
        assert (
            (self._output_indexes_to_retain is None
             and len(retained_outputs) == 0)
            or (len(self._output_indexes_to_retain) == len(retained_outputs)))
        assert all(isinstance(a, chainerx.ndarray) for a in grad_outputs)

        self._chainerx_retained_inputs = tuple([
            variable.Variable(
                array, requires_grad=array.is_backprop_required())
            for array in retained_inputs])
        self._chainerx_retained_outputs = tuple([
            variable.Variable(
                array, requires_grad=array.is_backprop_required())
            for array in retained_outputs])

<<<<<<< HEAD
        device = backend.get_device_from_array(
            *(retained_inputs + retained_outputs + grad_outputs))
        with chainer.using_device(device):
=======
        # TODO(sonots): Fix to use using_device() if it becomes available
        with backend.get_device_from_array(
                *(retained_inputs + retained_outputs + grad_outputs)):

>>>>>>> 0b7b66ae
            gxs = self._backward_target_inputs(
                tuple(target_input_indexes),
                tuple([chainer.Variable(
                    gy, requires_grad=gy.is_backprop_required())
                    for gy in grad_outputs]))

        gx_arrs = [gx._data[0] for gx in gxs]
        assert all([isinstance(gx, chainerx.ndarray) for gx in gx_arrs])
        return gx_arrs

    def _backward_target_inputs(self, target_input_indexes, grad_outputs):
        # Filters out input gradients that are not required and returns the
        # rest.
        gxs = self.backward(target_input_indexes, grad_outputs)

        len_gxs = len(gxs)
        if len_gxs == len(self.inputs):
            gxs = tuple([gxs[i] for i in target_input_indexes])
        else:
            assert len_gxs == len(target_input_indexes)

        return gxs

    def _get_error_message(self, message):
        lines = [
            message,
            '  function={} ({})'.format(self._impl_name, self.label)
        ]
        if self.inputs:
            for i, input in enumerate(self.inputs):
                lines.append(
                    '    input {}: shape={} dtype={}'.format(
                        i, input.shape, input.dtype))
        if self.outputs:
            for i, output_ref in enumerate(self.outputs):
                output = output_ref()
                if output is None:
                    lines.append(
                        '    output {}: not available')
                else:
                    lines.append(
                        '    output {}: shape={} dtype={}'.format(
                            i, output.shape, output.dtype))
        return '\n'.join(lines)

    def get_retained_inputs(self):
        """Returns a tuple of retained input variables.

        This method is used to retrieve the input variables retained in
        :meth:`forward`.

        Returns:
            A tuple of retained input variables, if available. Otherwise
            return `None`.

        """
        if self._is_chainerx:
            return self._chainerx_retained_inputs

        if self._input_indexes_to_retain is None or self.inputs is None:
            return

        # TODO(hvy): It should be safe to remove this check.
        if self._input_indexes_to_retain is None:
            raise ValueError(self._get_error_message(
                'retain_inputs is not called in forward.'))

        return tuple([self.inputs[index].get_variable()
                      for index in self._input_indexes_to_retain])

    def get_retained_outputs(self):
        """Returns a tuple of retained output variables.

        This method is used to retrieve the output variables retained in
        :meth:`forward`.

        Returns:
            A tuple of retained output variables, if available. Otherwise
            return `None`.

        .. note::

           This method does a tricky thing to support the case of an output
           node garbage-collected before this method is called; in this case,
           this method creates a fresh variable node that acts as an output
           node of the function node.

        """
        if self._is_chainerx:
            return self._chainerx_retained_outputs

        if self._output_indexes_to_retain is None or self.outputs is None:
            return

        # TODO(hvy): It should be safe to remove this check.
        if self._retained_output_data is None:
            raise ValueError(self._get_error_message(
                'retain_outputs is not called in forward.'))

        ret = []
        outputs = self.outputs

        new_outputs = list(outputs)
        outputs_modified = False
        for index, data in six.moves.zip(self._output_indexes_to_retain,
                                         self._retained_output_data):
            output = outputs[index]()
            if output is None:
                # The output node is garbage collected, so create a fresh
                # Variable object.
                output_var = variable.Variable(data)
                output_var.creator_node = self
                new_outputs[index] = weakref.ref(output_var.node)
                outputs_modified = True
            else:
                output_var = output.get_variable()
            ret.append(output_var)

        if outputs_modified:
            self.outputs = tuple(new_outputs)

        return tuple(ret)

    def unchain(self):
        """Purges in/out nodes and this function node itself from the graph."""
        for y in self.outputs:
            y_ref = y()
            if y_ref is not None:
                y_ref.unchain()
        self.inputs = None

    def add_hook(self, hook, name=None):
        """Registers a function hook.

        Args:
            hook (~chainer.FunctionHook): Function hook to be
                registered.
            name (str): Name of the function hook. The name must be unique
                among function hooks registered to this function. If ``None``,
                the default name of the function hook is used.

        """
        if not isinstance(hook, function_hook.FunctionHook):
            raise TypeError('Hook must be of type FunctionHook')
        if name is None:
            name = hook.name
        hooks = self.local_function_hooks
        if name in hooks:
            raise KeyError('Hook %s already exists' % name)
        hooks[name] = hook
        hook.added(self)

    def delete_hook(self, name):
        """Unregisters the function hook.

        Args:
            name (str): The name of the function hook to be unregistered.

        """
        if name in self.local_function_hooks:
            self.local_function_hooks[name].deleted(self)
            del self.local_function_hooks[name]
        else:
            raise KeyError('Hook %s does not exist' % name)


def grad(outputs, inputs, grad_outputs=None, grad_inputs=None, set_grad=False,
         retain_grad=False, enable_double_backprop=False, loss_scale=None):
    """Computes the gradient of output variables w.r.t.\\  the input variables.

    This function implements the backpropagation algorithm. While
    :meth:`Variable.backward` also implements backprop, this function selects
    the smallest paths in the computational graph needed to compute the
    gradients w.r.t. inputs. The error is backpropagated only through these
    selected paths, which may reduce the overall computational cost.

    This function also differs from :meth:`Variable.backward` in the way to
    return the gradients; it directly returns the gradient variables as a list
    instead of setting gradients to the :attr:`Variable.grad_var` attribute of
    the original variable. It means users do not need to clear the gradient
    w.r.t. each variable before computing the gradient using this function.
    If ``set_grad`` option is set to ``True``, the computed gradient is also
    stored in the :attr:`Variable.grad_var` attribute of each variable, in
    which case any original value of :attr:`Variable.grad_var` will be updated
    even if it had already been set.

    Args:
        outputs (tuple or list of :class:`~chainer.Variable`):
            A sequence of output variables from which backprop starts.
        inputs (tuple or list of :class:`~chainer.Variable`):
            A sequence of input variables each of which this function computes
            the gradient w.r.t.
        grad_outputs (tuple or list of :class:`~chainer.Variable` or None):
            A sequence of variables that gives the initial value of each output
            gradient.
            If an element is set to ``None``, an array filled with 1 is used.
            If this argument itself is ``None``, it is treated as a sequence of
            ``None``\\ s.
        grad_inputs (tuple or list of :class:`~chainer.Variable` or None):
            A sequence of variables that gives the initial value of each input
            gradient. The gradients computed by the backprop
            algorithm are accumulated to them (not in-place). If an element
            is set to ``None``, the gradient is not accumulated to this value.
            If this argument itself is ``None``, it is treated as a sequence of
            ``None``\\ s.
        set_grad (bool): If it is ``True``, the :attr:`Variable.grad_var`
            attribute of each input variable is set to the corresponding
            computed gradient variable.
        retain_grad (bool): If it is ``True``, the gradients w.r.t. all the
            intermediate variables are stored in the :attr:`Variable.grad_var`
            attribute. In this case, the ``set_grad`` option is ignored.
        enable_double_backprop (bool): If it is ``True``, the computed
            gradients can be further backpropagated. Enabling it may increase
            the memory consumption (and possibly the computational time) to
            remember the intermediate gradient values for the second
            backpropagation.
        loss_scale (float): Loss scaling factor. Loss scaling is a usefull
            technique to mitigate vanishing gradient issue that tends to happen
            when low precision data type like float16 is used during training.
            If you set loss scaling factor, gradients of loss values are to be
            multiplied by the factor before backprop starts. The factor is
            propagated to whole gradients in a computational graph along the
            backprop. The gradients of parameters are divided by the factor
            just before the parameters are to be updated.

    Returns:
        A list of gradient variables w.r.t. the inputs.

    """
    if not isinstance(outputs, (tuple, list)):
        raise TypeError(
            'outputs must be a tuple or a list, not {}.'.format(type(outputs)))
    if not isinstance(inputs, (tuple, list)):
        raise TypeError(
            'inputs must be a tuple or a list, not {}.'.format(type(inputs)))
    if not (grad_outputs is None or isinstance(grad_outputs, (tuple, list))):
        raise TypeError(
            'grad_outputs must be a tuple or a list or None, not {}.'.format(
                type(grad_outputs)))
    if not (grad_inputs is None or isinstance(grad_inputs, (tuple, list))):
        raise TypeError(
            'grad_inputs must be a tuple or a list or None, not {}.'.format(
                type(grad_inputs)))

    for v in outputs:
        # Raise error here if v is created by Function.backward.
        # In such case, we don't know exact inputs of the creator.
        v.node._check_old_style_gradient()

    # The implementation consists of three steps.

    # 1. Backward enumeration: all the nodes reachable backward from the output
    #    nodes are enumerated. The forward direction links are collected in
    #    this step. Note that the variable nodes whose requires_grad is false
    #    are ignored and their creators are not searched.
    candidate_funcs = [v.creator_node for v in outputs
                       if v.creator_node is not None]
    visited_funcs = set()
    forward_graph = collections.defaultdict(list)
    while candidate_funcs:
        func = candidate_funcs.pop()
        if func in visited_funcs:
            continue
        visited_funcs.add(func)
        for x in func.inputs:
            # Raise error here if x is created by Function.backward.
            # In such case, we don't know exact inputs of the creator.
            x._check_old_style_gradient()

            if not x.requires_grad:
                continue
            forward_graph[x].append(func)
            creator = x.creator_node
            if creator is not None and creator not in visited_funcs:
                candidate_funcs.append(creator)

    # 2. Forward enumeration: all the nodes in the subgraph reachable from the
    #    input nodes are enumerated. The extracted (sub-)subgraph is the union
    #    of all paths that backpropagation will visit.
    candidate_vars = [x.node for x in inputs]
    visited_funcs = set()
    grad_required = set()
    while candidate_vars:
        x = candidate_vars.pop()
        grad_required.add(x)
        for func in forward_graph[x]:
            if func in visited_funcs:
                continue
            visited_funcs.add(func)
            for y_ref in func.outputs:
                y = y_ref()
                if y is not None and y in forward_graph:
                    candidate_vars.append(y)

    # 3. Backpropagation: the backpropagation is executed along the
    #    (sub-)subgraph. It uses the topological order of the subgraph which is
    #    induced by the reversed order of function applications ("rank").
    grads = _backprop_utils.GradTable()

    # Initialize the gradient mapping.
    if grad_outputs is None:
        grad_outputs = (None,) * len(outputs)
    for y, gy in zip(outputs, grad_outputs):
        if gy is None:
            with cuda.get_device_from_array(y.data) as device:
                if device is cuda.DummyDevice:
                    gy_data = numpy.ones_like(y.data)
                else:
                    gy_data = cuda.cupy.ones_like(y.data)
                gy = variable.Variable(gy_data, requires_grad=False)
            if loss_scale is not None:
                gy.data *= loss_scale
        grads[y.node] = gy

    if grad_inputs is not None:
        for x, gx in zip(inputs, grad_inputs):
            if gx is not None:
                grads[x.node] = gx

    # Backprop implementation. It edits grads which will only contain the
    # gradients w.r.t. the inputs.
    with chainer.using_config('enable_backprop', enable_double_backprop):
        ret_dict = _backprop(
            outputs, inputs, grad_required, retain_grad, grads, loss_scale)

    # Extract the gradients w.r.t. the inputs and return them.
    ret = [ret_dict[x.node] for x in inputs]
    if set_grad:
        for x, gx in zip(inputs, ret):
            x.grad_var = gx

    return ret


def _backprop(outputs, inputs, grad_required, retain_grad, grads, loss_scale):
    candidate_funcs, push_candidate, pop_candidate = _get_ordered_func_heap()

    for y in outputs:
        creator = y.creator_node
        if creator is not None:
            push_candidate(creator)

    input_nodes = set(x.node for x in inputs)
    ret_dict = {}

    while candidate_funcs:
        func = pop_candidate()

        # Collect the gradients w.r.t. the outputs
        ys = [y() for y in func.outputs]  # access via weak ref
        gys = tuple([grads.pop(y) for y in ys])

        for node, gy in six.moves.zip(ys, gys):
            if node is not None:
                if node in input_nodes:
                    ret_dict[node] = gy

                if retain_grad:
                    y = node.get_variable_or_none()
                    if y is not None:
                        y.grad_var = gy
                        y._loss_scale = loss_scale

        # Collect the gradients w.r.t. the inputs
        input_indexes = []
        x_grads = collections.OrderedDict()
        for i, x in enumerate(func.inputs):
            if x not in grad_required:
                continue
            input_indexes.append(i)
            if x not in x_grads:
                x_grads[x] = grads.get_as_list(x)
        if not input_indexes:
            continue
        input_indexes = tuple(input_indexes)

        # Do backward

        # Call pre-backward hooks
        hooks = chainer.get_function_hooks()
        if func._n_local_function_hooks != 0:
            hooks = collections.OrderedDict(hooks)
            hooks.update(func.local_function_hooks)
        hooks = hooks.values()  # avoid six for performance

        in_data = tuple([x.data for x in func.inputs])
        out_grad_data = tuple(
            [None if g is None else g.data for g in gys])

        with cuda.get_device_from_array(*in_data):
            for hook in hooks:
                hook.backward_preprocess(func, in_data, out_grad_data)

            _backprop_utils.backprop_step(func, input_indexes, gys, x_grads)

            # Call post-backward hooks
            for hook in hooks:
                hook.backward_postprocess(func, in_data, out_grad_data)

        # Update grads
        for node, g in x_grads.items():
            if not g:  # gradient == None
                continue

            creator = node.creator_node
            if creator is not None:
                push_candidate(creator)

    for x in input_nodes:
        if x not in ret_dict:
            ret_dict[x] = grads.pop(x)
    return ret_dict


def _extract_apply_in_data(inputs):
    # Extracts arrays from FunctionNode.apply() inputs.
    #
    # A flag that indicates whether inputs are chainerx arrays is also
    # returned.
    #
    # Each object in `inputs` may be `Variable` or an array.
    # If it's a `Variable` and its underlying array is a chainerx array,
    # `Variable._data[0]` (which is backproppable in contrast to
    # `Variable.array`) is returned.
    #
    # If at least one of the arrays is a ChainerX array, all other NumPy/CuPy
    # arrays are converted to ChainerX arrays without copy.
    if len(inputs) == 0:
        return False, ()

    # Unwrap arrays
    arrays = [
        (x._data[0] if x._is_chainerx else x.array)
        if isinstance(x, variable.Variable) else x for x in inputs]

    if (chainerx.is_available()
            and any([isinstance(arr, chainerx.ndarray) for arr in arrays])):
        return True, tuple(backend.to_chainerx(arrays))
    return False, tuple(arrays)


def _get_ordered_func_heap():
    heap = []
    visited_funcs = set()

    def push_heap(func):
        if func not in visited_funcs:
            # Negate since heapq is min-heap
            # The second element is used to make each item unique
            ordered_func = -func.rank, len(visited_funcs), func
            visited_funcs.add(func)
            heapq.heappush(heap, ordered_func)

    def pop_heap():
        _, _, func = heapq.heappop(heap)
        return func

    return heap, push_heap, pop_heap<|MERGE_RESOLUTION|>--- conflicted
+++ resolved
@@ -689,16 +689,9 @@
                 array, requires_grad=array.is_backprop_required())
             for array in retained_outputs])
 
-<<<<<<< HEAD
         device = backend.get_device_from_array(
             *(retained_inputs + retained_outputs + grad_outputs))
         with chainer.using_device(device):
-=======
-        # TODO(sonots): Fix to use using_device() if it becomes available
-        with backend.get_device_from_array(
-                *(retained_inputs + retained_outputs + grad_outputs)):
-
->>>>>>> 0b7b66ae
             gxs = self._backward_target_inputs(
                 tuple(target_input_indexes),
                 tuple([chainer.Variable(
