import collections
import heapq
import traceback
import weakref

import numpy
import six

import chainer
from chainer import _backprop_utils
from chainer.backends import cuda
from chainer import backend
from chainer import configuration
from chainer import function_hook
from chainer.graph_optimizations.static_graph_utilities \
    import static_forward_optimizations
from chainer import utils
from chainer.utils import type_check
from chainer import variable
import chainerx


class FunctionNode(object):

    """Function node of the computational graph.

    FunctionNode is a class representing a node in a computational graph. The
    node corresponds to an application of a differentiable function to input
    variables.

    When a differentiable function is applied to :class:`~chainer.Variable`
    objects,
    it creates an instance of FunctionNode implementation and calls its
    :meth:`apply` method. The :meth:`apply` method basically does the following
    three things.

    1. Adding an edge from the function node to the variable node corresponding
       to each input. The node of each input is extracted by
       :attr:`Variable.node <chainer.Variable.node>`.
    2. Computing the output arrays of the function.
    3. Creating a :class:`~chainer.Variable` object for each output array and
       adding an edge from the node of the variable to the function node.

    The output variables are then returned.

    .. admonition:: Example

       Let ``x`` be an instance of :class:`~chainer.Variable` and ``f`` be an
       instance of :class:`FunctionNode` taking only one argument.
       Then the following code

       >>> import numpy, chainer
       >>> x = chainer.Variable(numpy.zeros(10))
       >>> f = chainer.functions.math.identity.Identity()
       >>> y = f.apply((x,))[0]

       computes a new variable ``y`` and creates backward references. The
       backward references are actually set as per the following diagram::

           x.node <--- f <--- y.node

       If an application of another function ``g`` occurs as

       >>> g = chainer.functions.math.identity.Identity()
       >>> z = g.apply((x,))[0]

       then the graph grows with a branch::

                    |--- f <--- y.node
           x.node <-+
                    |--- g <--- z.node

       Note that the branching is correctly managed on backward computation,
       i.e. the gradients from ``f`` and ``g`` are accumulated to the gradient
       of ``x``.

    Every function-node implementation should provide :meth:`forward` and
    :meth:`backward`. Instead of overriding :meth:`forward`, one can also
    implement :meth:`forward_cpu` and :meth:`forward_gpu` when the
    implementations for CPU and GPU arrays are totally different.

    Note that the input and output variables are inaccessible from
    :meth:`backward` by default. If it needs accesses to these variables, the
    :meth:`forward` method (or its CPU/GPU variants) has to call
    :meth:`retain_inputs` and :meth:`retain_outputs` appropriately. The
    retained input/output variables can be accessed from :meth:`backward` by
    calling :meth:`get_retained_inputs` and :meth:`get_retained_outputs`.

    .. note::

       There are two types of differentiable functions in Chainer (since v3).
       The first type is of a function using a subclass of
       :class:`~chainer.Function`,
       which is called *old-style differentiable function*. The second type is
       of a function using a subclass of :class:`FunctionNode`, which is called
       **new-style differentiable function**. There are several advantages on
       using the new-style differentiable function.

       - The new-style differentiable function supports *differentiable
         backpropagation*. The backpropagated gradients computed through the
         new-style differentiable functions themselves support further
         backpropagations so that the automatic higher-order differentiation is
         available.
       - The backpropagation of the new-style differentiable function can be
         more computationally efficient because the interface allows an
         implementation to omit the computation of unneeded input gradients.

       Note that the new-style differentiable function is the standard way of
       defining a function node of the computational graph in Chainer; old-
       style differentiable functions are implemented as wrappers of the new-
       style differentiable functions.

    Attributes:
        ~FunctionNode.inputs: A tuple of the input
            :class:`~chainer.variable.VariableNode` objects.
        ~FunctionNode.outputs: A tuple of weak references to the output
            :class:`~chainer.variable.VariableNode` objects.
        ~FunctionNode.rank (int): An ordinal following the topological order
            of the computational graph.
        ~FunctionNode.stack: Stack trace retrieved at the forward computation.
            The stack trace is available only in the debug mode.

    .. versionadded:: 3.0.0

    """

    inputs = None
    outputs = None
    rank = 0
    stack = None
    _input_indexes_to_retain = None
    _output_indexes_to_retain = None
    _retained_output_data = None
    _local_function_hooks = None
    _supports_static_optimizations = False
    _is_chainerx = None
    _chainerx_retained_inputs = None
    _chainerx_retained_outputs = None
    lazy_grad_sum = False

    @property
    def local_function_hooks(self):
        """Ordered dictionary of registered function hooks.

        Contrary to ``chainer.thread_local.function_hooks``,
        which registers its elements to all functions,
        Function hooks in this property is specific to this function.

        """
        if self._local_function_hooks is None:
            self._local_function_hooks = collections.OrderedDict()
        return self._local_function_hooks

    @property
    def _n_local_function_hooks(self):
        return (0 if self._local_function_hooks is None
                else len(self._local_function_hooks))

    @property
    def label(self):
        """Short text that represents the function.

        The default implementation returns its type name.
        Each function should override it to give more information.

        """
        return self.__class__.__name__

    @property
    def output_data(self):
        """A tuple of the retained output arrays.

        This property is mainly used by :class:`Function`. Users basically do
        not have to use this property; use :meth:`get_retained_outputs`
        instead.

        """
        if self._retained_output_data is None:
            raise RuntimeError('retained output data is gone')
        out_data = [None] * len(self.outputs)
        for index, data in six.moves.zip(self._output_indexes_to_retain,
                                         self._retained_output_data):
            out_data[index] = data
        return tuple(out_data)

    @property
    def _impl_name(self):
        return self.__class__.__name__

    def __call__(self, *args, **kwargs):
        if self.__class__.__module__.startswith('chainer.'):
            msg = '''\
Chainer's built-in function class object ({}) which is derived from \
chainer.FunctionNode has been called as if it were a callable. \
Use FunctionNode.apply() method instead.
Furthermore, it's not recommended to use built-in function classes directly; \
use corresponding function aliases (those with snake_case name, such as \
F.convolution_nd) instead.\
'''.format(self.__class__.__name__)
        else:
            msg = '''\
A function class object ({}) which is derived from \
chainer.FunctionNode has been called as if it were a callable. \
Use apply() method instead.\
'''.format(self.__class__.__name__)

        raise RuntimeError(msg)

    def apply(self, inputs):
        """Computes output variables and grows the computational graph.

        Basic behavior is expressed in the documentation of
        :class:`FunctionNode`.

        .. note::

           If the :data:`~Variable.data` attribute of input variables exist on
           a GPU device, that device is made current before calling
           :meth:`forward`, so implementors do not need to take care of device
           selection in most cases.

        Args:
            inputs: Tuple of input variables. Each element can be either
                :class:`~chainer.Variable`, :class:`numpy.ndarray`,
                or :class:`cupy.ndarray`. If the element is an ndarray, it is
                automatically wrapped with :class:`~chainer.Variable`.

        Returns:
            A tuple of output :class:`~chainer.Variable` objects.

        """
        chainerx_in_data = None
        self._is_chainerx, in_data = _extract_apply_in_data(inputs)

        if self._is_chainerx:
            # Try ChainerX C++ implementation.
            # If it's supported, the output arrays are wrapped with Variables
            # and returned.
            # If not supported, FunctionNode.forward_chainerx should return
            # Fallback.
            # In that case the input arrays are converted to numpy.ndarray
            # or cupy.ndarray (depending on the ChainerX backend) and
            # forward computation falls back to the conventional
            # FunctionNode.forward() implementaion.
            outputs = self.forward_chainerx(in_data)

            if outputs is not chainer.Fallback:
                # Supported. Wrap with variables and return
                assert isinstance(outputs, tuple)
                return tuple([
                    variable.Variable(
                        y, requires_grad=y.is_backprop_required())
                    for y in outputs])

            # Fall back to FunctionNode.forward()
            chainerx_in_data = in_data
            backend_name = in_data[0].device.backend.name
            if backend_name == 'cuda':
                in_data = cuda.to_gpu(in_data)
            elif backend_name == 'native':
                in_data = backend.to_numpy(in_data)
            else:
                raise RuntimeError(
                    'FunctionNode only supports ChainerX arrays with native '
                    'or cuda backend')

        utils._check_arrays_forward_compatible(in_data, self.label)

        is_debug = chainer.is_debug()
        if is_debug:
            # Keep stack trace for debug
            self.stack = traceback.extract_stack()

        if configuration.config.type_check:
            self._check_data_type_forward(in_data)

        hooks = chainer.get_function_hooks()
        if self._n_local_function_hooks > 0:
            hooks = collections.OrderedDict(hooks)
            hooks.update(self.local_function_hooks)
        hooks = hooks.values()  # avoid six for performance

        for hook in hooks:
            hook.forward_preprocess(self, in_data)

        # Forward propagation
        with cuda.get_device_from_array(*in_data):
            self._input_indexes_to_retain = None
            self._output_indexes_to_retain = None
            if chainer.config.schedule_func is not None:
                outputs = static_forward_optimizations(self, in_data)
            else:
                outputs = self.forward(in_data)

        # Check for output array types
        if not isinstance(outputs, tuple):
            raise TypeError(
                'forward output must be a tuple ({})\n'
                'Actual: {}'.format(self.label, type(outputs)))

        if not chainer.is_arrays_compatible(outputs):
            raise TypeError(
                'incompatible array types are mixed in the forward output '
                '({}).\n'
                'Actual: {}'.format(
                    self.label,
                    ', '.join(str(type(x)) for x in outputs)))

        for hook in hooks:
            hook.forward_postprocess(self, in_data)

        # NaN check of output values
        if is_debug:
            if any(chainer.backend._contains_nan(out)
                   for out in outputs):
                msg = ('NaN is detected on forward computation of '
                       '{}'.format(self.label))
                raise RuntimeError(msg)

        if self._is_chainerx:
            # TODO(hvy): Take configuration.config.enable_backprop into
            # account?
            chainerx_out_data = [backend.to_chainerx(y) for y in outputs]

            # Insert a ChainerX op-node that calls FunctionNode.backward in
            # backprop. Note that chainerx_out_data may not require gradients.
            chainerx._core._function_node_forward(
                self, chainerx_in_data, chainerx_out_data,
                [] if self._input_indexes_to_retain is None
                else self._input_indexes_to_retain,
                [] if self._output_indexes_to_retain is None
                else self._output_indexes_to_retain)

            self.inputs = tuple(
<<<<<<< HEAD
                [variable._ChainerxVariableProps(x) for x in inputs])
=======
                [variable._ChainerxVariableNodeProps(x) for x in inputs])
>>>>>>> 44dcd10e

            ret = tuple([
                variable.Variable(y, requires_grad=y.is_backprop_required())
                for y in chainerx_out_data])
        else:
            input_vars = [chainer.as_variable(x) for x in inputs]
            requires_grad = any([x.requires_grad for x in input_vars])

            ret = tuple(
                [variable.Variable(y, requires_grad=requires_grad)
                 for y in outputs])

            if configuration.config.enable_backprop:
                # Topological ordering
                self.rank = max(
                    [x.rank for x in input_vars]) if input_vars else 0
                # Add backward edges
                for y in ret:
                    y.creator_node = self
                self.inputs = tuple([x.node for x in input_vars])
                # Add forward edges (must be weak references)
                self.outputs = tuple([weakref.ref(y.node) for y in ret])

                if self._input_indexes_to_retain is not None:
                    for index in self._input_indexes_to_retain:
                        input_vars[index].retain_data()

                if self._output_indexes_to_retain is not None:
                    retained_data = []
                    for index in self._output_indexes_to_retain:
                        ret[index].retain_data()
                        retained_data.append(outputs[index])
                    self._retained_output_data = tuple(retained_data)

                self.lazy_grad_sum = configuration.config.lazy_grad_sum

        return ret

    def _check_data_type_forward(self, in_data):
        in_type = type_check.get_light_types(in_data)
        try:
            with type_check.light_mode:
                self.check_type_forward(in_type)
            return
        except type_check.InvalidType:
            # Ignore errors on first run
            pass

        in_type = type_check.get_types(in_data, 'in_types', False)
        with type_check.get_function_check_context(self):
            self.check_type_forward(in_type)

    def check_type_forward(self, in_types):
        """Checks types of input data before forward propagation.

        This method is called before :meth:`forward` and validates the types of
        input variables using
        :ref:`the type checking utilities <type-check-utils>`.

        Args:
            in_types (~chainer.utils.type_check.TypeInfoTuple): The type
                information of input variables for :meth:`forward`.

        """
        pass

    def forward_chainerx(self, inputs):
        """Computes the output arrays from the input ChainerX arrays.

        This method may check the input arrays and other attributes to see
        if the computation can be done using ChainerX implementation.
        If it's not supported, :data:`chainer.Fallback` should be returned
        instead of output arrays. In that case, computation using conventional
        Python implementation will be performed.

        Args:
            inputs: Tuple of input array(s).

        Returns:
            Tuple of output array(s) or :data:`chainer.Fallback`\\ .

        """
        return chainer.Fallback

    def forward(self, inputs):
        """Computes the output arrays from the input arrays.

        It delegates the procedure to :meth:`forward_cpu` or
        :meth:`forward_gpu` by default. Which of them this method selects is
        determined by the type of input arrays. Implementations of
        :class:`FunctionNode` must implement either CPU/GPU methods or this
        method.

        Args:
            inputs: Tuple of input array(s).

        Returns:
            Tuple of output array(s).

        .. warning::

            Implementations of :class:`FunctionNode` must take care that the
            return value must be a tuple even if it returns only one array.

        """
        assert len(inputs) > 0
        if isinstance(inputs[0], cuda.ndarray):
            return self.forward_gpu(inputs)
        return self.forward_cpu(inputs)

    def forward_cpu(self, inputs):
        """Computes the output arrays from the input NumPy arrays.

        Args:
            inputs: Tuple of input :class:`numpy.ndarray` objects.

        Returns:
            Tuple of output arrays. Each element can be NumPy or CuPy arrays.

        .. warning::

            Implementation of :class:`FunctionNode` must take care that the
            return value must be a tuple even if it returns only one array.

        """
        raise NotImplementedError

    def forward_gpu(self, inputs):
        """Computes the output arrays from the input CuPy arrays.

        Args:
            inputs: Tuple of input :class:`cupy.ndarray` objects.

        Returns:
            Tuple of output arrays. Each element can be NumPy or CuPy arrays.

        .. warning::

            Implementation of :class:`FunctionNode` must take care that the
            return value must be a tuple even if it returns only one array.

        """
        raise NotImplementedError

    def retain_inputs(self, indexes):
        """Lets specified input variable nodes keep data arrays.

        By calling this method from :meth:`forward`, the function node can
        specify which inputs are required for backprop. The input variables
        with retained arrays can then be obtained by calling
        :meth:`get_retained_inputs` from inside :meth:`backward`.

        Unlike :class:`~chainer.Function`, the function node **DOES NOT** keep
        input
        arrays by default. If you want to keep some or all input arrays, do not
        forget to call this method.

        Note that **this method must not be called from the outside of**
        :meth:`forward`.

        Args:
            indexes (iterable of int): Indexes of input variables that the
                function will require for backprop.

        """
        self._input_indexes_to_retain = indexes

    def retain_outputs(self, indexes):
        """Lets specified output variable nodes keep data arrays.

        By calling this method from :meth:`forward`, the function node can
        specify which outputs are required for backprop. If this method is not
        called, no output variables will be marked to keep their data array at
        the point of returning from :meth:`apply`. The output variables with
        retained arrays can then be obtained by calling
        :meth:`get_retained_outputs` from inside :meth:`backward`.

        .. note::

           It is recommended to use this method if the function requires some
           or all output arrays in backprop. The function can also use output
           arrays just by keeping references to them directly, although it
           might affect the performance of later function applications on the
           output variables.

        Note that **this method must not be called from the outside of**
        :meth:`forward`.

        Args:
            indexes (iterable of int): Indexes of output variables that the
                function will require for backprop.

        """
        self._output_indexes_to_retain = indexes

    def backward(self, target_input_indexes, grad_outputs):
        """Computes gradients w.r.t.\\  specified inputs given output gradients.

        This method is used to compute one step of the backpropagation
        corresponding to the forward computation of this function node.
        Given the gradients w.r.t. output variables, this method computes the
        gradients w.r.t. specified input variables. Note that this method does
        not need to compute any input gradients not specified by
        ``target_input_indices``.

        Unlike :meth:`Function.backward() <chainer.Function.backward>`,
        gradients are given as  :class:`~chainer.Variable` objects and this
        method itself has to return input gradients as
        :class:`~chainer.Variable` objects. It enables the function node to
        return the input gradients with the full computational history, in
        which case it supports *differentiable backpropagation* or
        *higher-order differentiation*.

        The default implementation returns ``None`` s, which means the
        function is not differentiable.

        Args:
            target_input_indexes (tuple of int): Sorted indices of the input
                variables w.r.t. which the gradients are required. It is
                guaranteed that this tuple contains at least one element.
            grad_outputs (tuple of :class:`~chainer.Variable`\\ s): Gradients
                w.r.t. the output variables.
                If the gradient w.r.t. an output variable is not
                given, the corresponding element is ``None``.

        Returns:
            Tuple of variables that represent the gradients w.r.t. specified
            input variables. The length of the tuple can be same as either
            ``len(target_input_indexes)`` or the number of inputs. In the
            latter case, the elements not specified by ``target_input_indexes``
            will be discarded.

        .. seealso::

           :meth:`backward_accumulate` provides an alternative interface that
           allows you to implement the backward computation fused with the
           gradient accumulation.

        """
        return (None,) * len(target_input_indexes)

    def backward_accumulate(self, target_input_indexes, grad_outputs,
                            grad_inputs):
        """Computes gradients w.r.t.\\  specified inputs and accumulates them.

        This method provides a way to fuse the backward computation and the
        gradient accumulations in the case that the multiple functions are
        applied to the same variable.

        Users have to override either of this method or :meth:`backward`.
        It is often simpler to implement :meth:`backward` and is recommended
        if you do not need to provide efficient gradient accumulation.

        Args:
            target_input_indexes (tuple of int): Sorted indices of the input
                variables w.r.t. which the gradients are required. It is
                guaranteed that this tuple contains at least one element.
            grad_outputs (tuple of Variable): Gradients w.r.t. the output
                variables. If the gradient w.r.t. an output variable is not
                given, the corresponding element is ``None``.
            grad_inputs (tuple of Variable): Gradients w.r.t. the input
                variables specified by ``target_input_indexes``. These values
                are computed by other computation paths. If there is no
                gradient value existing for the variable, the corresponding
                element is ``None``. See also the note below.

        Returns:
            Tuple of variables that represent the gradients w.r.t. specified
            input variables. Unlike :meth:`backward`, the length of the tuple
            **must** be same as that of ``target_input_indices``.

        .. note::

           Gradient variables in ``grad_outputs`` are distinct, even if a
           variable is passed to multiple input arguments of the function.
           This is an implementation-detail convention to avoid the
           complication of correctly accumulating gradients in such a case.

           Usually, only the first position of ``grad_inputs`` corresponding to
           these input arguments may contain the gradient variable
           corresponding to that input variable, and other entries are set to
           ``None``. This is not the case with the ``lazy_grad_sum`` feature.
           This behavior might be changed in a future version.

        """
        # If backward_accumulate is implemented, it should be equivalent to
        # the following code using backward(). This code is provided for the
        # convenience, and it's *not* used unless you override it. You don't
        # have to use backward().
        assert isinstance(target_input_indexes, tuple)
        assert isinstance(grad_outputs, tuple)
        assert isinstance(grad_inputs, tuple)

        gxs = self._backward_target_inputs(target_input_indexes, grad_outputs)

        return tuple([gx if g_input is None else
                      g_input if gx is None else
                      gx + g_input
                      for gx, g_input in six.moves.zip(gxs, grad_inputs)])

    def _backward_chainerx(self, target_input_indexes, grad_outputs,
                           retained_inputs, retained_outputs):
        # Backward wrapper that is called from C++ via a Python binding in case
        # self.apply was called with chainerx.ndarrays.
        assert self._is_chainerx
        assert len(target_input_indexes) > 0
        assert (
            (self._input_indexes_to_retain is None
             and len(retained_inputs) == 0)
            or (len(self._input_indexes_to_retain) == len(retained_inputs)))
        assert (
            (self._output_indexes_to_retain is None
             and len(retained_outputs) == 0)
            or (len(self._output_indexes_to_retain) == len(retained_outputs)))
        assert all(isinstance(a, chainerx.ndarray) for a in grad_outputs)

        self._chainerx_retained_inputs = tuple([
            variable.Variable(
                array, requires_grad=array.is_backprop_required())
            for array in retained_inputs])
        self._chainerx_retained_outputs = tuple([
            variable.Variable(
                array, requires_grad=array.is_backprop_required())
            for array in retained_outputs])

        gxs = self._backward_target_inputs(
            tuple(target_input_indexes),
            tuple([
                chainer.Variable(gy, requires_grad=gy.is_backprop_required())
                for gy in grad_outputs]))

        return [gx._data_chainerx[0] for gx in gxs]

    def _backward_target_inputs(self, target_input_indexes, grad_outputs):
        # Filters out input gradients that are not required and returns the
        # rest.
        gxs = self.backward(target_input_indexes, grad_outputs)

        len_gxs = len(gxs)
        if len_gxs == len(self.inputs):
            gxs = tuple([gxs[i] for i in target_input_indexes])
        else:
            assert len_gxs == len(target_input_indexes)

        return gxs

    def _get_error_message(self, message):
        lines = [
            message,
            '  function={} ({})'.format(self._impl_name, self.label)
        ]
        if self.inputs:
            for i, input in enumerate(self.inputs):
                lines.append(
                    '    input {}: shape={} dtype={}'.format(
                        i, input.shape, input.dtype))
        if self.outputs:
            for i, output_ref in enumerate(self.outputs):
                output = output_ref()
                if output is None:
                    lines.append(
                        '    output {}: not available')
                else:
                    lines.append(
                        '    output {}: shape={} dtype={}'.format(
                            i, output.shape, output.dtype))
        return '\n'.join(lines)

    def get_retained_inputs(self):
        """Returns a tuple of retained input variables.

        This method is used to retrieve the input variables retained in
        :meth:`forward`.

        Returns:
            A tuple of retained input variables, if available. Otherwise
            return `None`.

        """
        if self._is_chainerx:
            return self._chainerx_retained_inputs

        if self._input_indexes_to_retain is None or self.inputs is None:
            return

        # TODO(hvy): It should be safe to remove this check.
        if self._input_indexes_to_retain is None:
            raise ValueError(self._get_error_message(
                'retain_inputs is not called in forward.'))

        return tuple([self.inputs[index].get_variable()
                      for index in self._input_indexes_to_retain])

    def get_retained_outputs(self):
        """Returns a tuple of retained output variables.

        This method is used to retrieve the output variables retained in
        :meth:`forward`.

        Returns:
            A tuple of retained output variables, if available. Otherwise
            return `None`.

        .. note::

           This method does a tricky thing to support the case of an output
           node garbage-collected before this method is called; in this case,
           this method creates a fresh variable node that acts as an output
           node of the function node.

        """
        if self._is_chainerx:
            return self._chainerx_retained_outputs

        if self._output_indexes_to_retain is None or self.outputs is None:
            return

        # TODO(hvy): It should be safe to remove this check.
        if self._retained_output_data is None:
            raise ValueError(self._get_error_message(
                'retain_outputs is not called in forward.'))

        ret = []
        outputs = self.outputs

        new_outputs = list(outputs)
        outputs_modified = False
        for index, data in six.moves.zip(self._output_indexes_to_retain,
                                         self._retained_output_data):
            output = outputs[index]()
            if output is None:
                # The output node is garbage collected, so create a fresh
                # Variable object.
                output_var = variable.Variable(data)
                output_var.creator_node = self
                new_outputs[index] = weakref.ref(output_var)
                outputs_modified = True
            else:
                output_var = output.get_variable()
            ret.append(output_var)

        if outputs_modified:
            self.outputs = tuple(new_outputs)

        return tuple(ret)

    def unchain(self):
        """Purges in/out nodes and this function node itself from the graph."""
        for y in self.outputs:
            y_ref = y()
            if y_ref is not None:
                y_ref.unchain()
        self.inputs = None

    def add_hook(self, hook, name=None):
        """Registers a function hook.

        Args:
            hook (~chainer.FunctionHook): Function hook to be
                registered.
            name (str): Name of the function hook. The name must be unique
                among function hooks registered to this function. If ``None``,
                the default name of the function hook is used.

        """
        if not isinstance(hook, function_hook.FunctionHook):
            raise TypeError('Hook must be of type FunctionHook')
        if name is None:
            name = hook.name
        hooks = self.local_function_hooks
        if name in hooks:
            raise KeyError('Hook %s already exists' % name)
        hooks[name] = hook
        hook.added(self)

    def delete_hook(self, name):
        """Unregisters the function hook.

        Args:
            name (str): The name of the function hook to be unregistered.

        """
        if name in self.local_function_hooks:
            self.local_function_hooks[name].deleted(self)
            del self.local_function_hooks[name]
        else:
            raise KeyError('Hook %s does not exist' % name)


def grad(outputs, inputs, grad_outputs=None, grad_inputs=None, set_grad=False,
         retain_grad=False, enable_double_backprop=False, loss_scale=None):
    """Computes the gradient of output variables w.r.t.\\  the input variables.

    This function implements the backpropagation algorithm. While
    :meth:`Variable.backward` also implements backprop, this function selects
    the smallest paths in the computational graph needed to compute the
    gradients w.r.t. inputs. The error is backpropagated only through these
    selected paths, which may reduce the overall computational cost.

    This function also differs from :meth:`Variable.backward` in the way to
    return the gradients; it directly returns the gradient variables as a list
    instead of setting gradients to the :attr:`Variable.grad_var` attribute of
    the original variable. It means users do not need to clear the gradient
    w.r.t. each variable before computing the gradient using this function.
    If ``set_grad`` option is set to ``True``, the computed gradient is also
    stored in the :attr:`Variable.grad_var` attribute of each variable, in
    which case any original value of :attr:`Variable.grad_var` will be updated
    even if it had already been set.

    Args:
        outputs (tuple or list of :class:`~chainer.Variable`):
            A sequence of output variables from which backprop starts.
        inputs (tuple or list of :class:`~chainer.Variable`):
            A sequence of input variables each of which this function computes
            the gradient w.r.t.
        grad_outputs (tuple or list of :class:`~chainer.Variable` or None):
            A sequence of variables that gives the initial value of each output
            gradient.
            If an element is set to ``None``, an array filled with 1 is used.
            If this argument itself is ``None``, it is treated as a sequence of
            ``None``\\ s.
        grad_inputs (tuple or list of :class:`~chainer.Variable` or None):
            A sequence of variables that gives the initial value of each input
            gradient. The gradients computed by the backprop
            algorithm are accumulated to them (not in-place). If an element
            is set to ``None``, the gradient is not accumulated to this value.
            If this argument itself is ``None``, it is treated as a sequence of
            ``None``\\ s.
        set_grad (bool): If it is ``True``, the :attr:`Variable.grad_var`
            attribute of each input variable is set to the corresponding
            computed gradient variable.
        retain_grad (bool): If it is ``True``, the gradients w.r.t. all the
            intermediate variables are stored in the :attr:`Variable.grad_var`
            attribute. In this case, the ``set_grad`` option is ignored.
        enable_double_backprop (bool): If it is ``True``, the computed
            gradients can be further backpropagated. Enabling it may increase
            the memory consumption (and possibly the computational time) to
            remember the intermediate gradient values for the second
            backpropagation.
        loss_scale (float): Loss scaling factor. Loss scaling is a usefull
            technique to mitigate vanishing gradient issue that tends to happen
            when low precision data type like float16 is used during training.
            If you set loss scaling factor, gradients of loss values are to be
            multiplied by the factor before backprop starts. The factor is
            propagated to whole gradients in a computational graph along the
            backprop. The gradients of parameters are divided by the factor
            just before the parameters are to be updated.

    Returns:
        A list of gradient variables w.r.t. the inputs.

    """
    if not isinstance(outputs, (tuple, list)):
        raise TypeError(
            'outputs must be a tuple or a list, not {}.'.format(type(outputs)))
    if not isinstance(inputs, (tuple, list)):
        raise TypeError(
            'inputs must be a tuple or a list, not {}.'.format(type(inputs)))
    if not (grad_outputs is None or isinstance(grad_outputs, (tuple, list))):
        raise TypeError(
            'grad_outputs must be a tuple or a list or None, not {}.'.format(
                type(grad_outputs)))
    if not (grad_inputs is None or isinstance(grad_inputs, (tuple, list))):
        raise TypeError(
            'grad_inputs must be a tuple or a list or None, not {}.'.format(
                type(grad_inputs)))

    for v in outputs:
        # Raise error here if v is created by Function.backward.
        # In such case, we don't know exact inputs of the creator.
        v.node._check_old_style_gradient()

    # The implementation consists of three steps.

    # 1. Backward enumeration: all the nodes reachable backward from the output
    #    nodes are enumerated. The forward direction links are collected in
    #    this step. Note that the variable nodes whose requires_grad is false
    #    are ignored and their creators are not searched.
    candidate_funcs = [v.creator_node for v in outputs
                       if v.creator_node is not None]
    visited_funcs = set()
    forward_graph = collections.defaultdict(list)
    while candidate_funcs:
        func = candidate_funcs.pop()
        if func in visited_funcs:
            continue
        visited_funcs.add(func)
        for x in func.inputs:
            # Raise error here if x is created by Function.backward.
            # In such case, we don't know exact inputs of the creator.
            x._check_old_style_gradient()

            if not x.requires_grad:
                continue
            forward_graph[x].append(func)
            creator = x.creator_node
            if creator is not None and creator not in visited_funcs:
                candidate_funcs.append(creator)

    # 2. Forward enumeration: all the nodes in the subgraph reachable from the
    #    input nodes are enumerated. The extracted (sub-)subgraph is the union
    #    of all paths that backpropagation will visit.
    candidate_vars = [x.node for x in inputs]
    visited_funcs = set()
    grad_required = set()
    while candidate_vars:
        x = candidate_vars.pop()
        grad_required.add(x)
        for func in forward_graph[x]:
            if func in visited_funcs:
                continue
            visited_funcs.add(func)
            for y_ref in func.outputs:
                y = y_ref()
                if y is not None and y in forward_graph:
                    candidate_vars.append(y)

    # 3. Backpropagation: the backpropagation is executed along the
    #    (sub-)subgraph. It uses the topological order of the subgraph which is
    #    induced by the reversed order of function applications ("rank").
    grads = _backprop_utils.GradTable()

    # Initialize the gradient mapping.
    if grad_outputs is None:
        grad_outputs = (None,) * len(outputs)
    for y, gy in zip(outputs, grad_outputs):
        if gy is None:
            with cuda.get_device_from_array(y.data) as device:
                if device is cuda.DummyDevice:
                    gy_data = numpy.ones_like(y.data)
                else:
                    gy_data = cuda.cupy.ones_like(y.data)
                gy = variable.Variable(gy_data, requires_grad=False)
            if loss_scale is not None:
                gy.data *= loss_scale
        grads[y.node] = gy

    if grad_inputs is not None:
        for x, gx in zip(inputs, grad_inputs):
            if gx is not None:
                grads[x.node] = gx

    # Backprop implementation. It edits grads which will only contain the
    # gradients w.r.t. the inputs.
    with chainer.using_config('enable_backprop', enable_double_backprop):
        ret_dict = _backprop(
            outputs, inputs, grad_required, retain_grad, grads, loss_scale)

    # Extract the gradients w.r.t. the inputs and return them.
    ret = [ret_dict[x.node] for x in inputs]
    if set_grad:
        for x, gx in zip(inputs, ret):
            x.grad_var = gx

    return ret


def _backprop(outputs, inputs, grad_required, retain_grad, grads, loss_scale):
    candidate_funcs, push_candidate, pop_candidate = _get_ordered_func_heap()

    for y in outputs:
        creator = y.creator_node
        if creator is not None:
            push_candidate(creator)

    input_nodes = set(x.node for x in inputs)
    ret_dict = {}

    while candidate_funcs:
        func = pop_candidate()

        # Collect the gradients w.r.t. the outputs
        ys = [y() for y in func.outputs]  # access via weak ref
        gys = tuple([grads.pop(y) for y in ys])

        for node, gy in six.moves.zip(ys, gys):
            if node is not None:
                if node in input_nodes:
                    ret_dict[node] = gy

                if retain_grad:
                    y = node.get_variable_or_none()
                    if y is not None:
                        y.grad_var = gy
                        y._loss_scale = loss_scale

        # Collect the gradients w.r.t. the inputs
        input_indexes = []
        x_grads = collections.OrderedDict()
        for i, x in enumerate(func.inputs):
            if x not in grad_required:
                continue
            input_indexes.append(i)
            if x not in x_grads:
                x_grads[x] = grads.get_as_list(x)
        if not input_indexes:
            continue
        input_indexes = tuple(input_indexes)

        # Do backward

        # Call pre-backward hooks
        hooks = chainer.get_function_hooks()
        if func._n_local_function_hooks != 0:
            hooks = collections.OrderedDict(hooks)
            hooks.update(func.local_function_hooks)
        hooks = hooks.values()  # avoid six for performance

        in_data = tuple([x.data for x in func.inputs])
        out_grad_data = tuple(
            [None if g is None else g.data for g in gys])

        with cuda.get_device_from_array(*in_data):
            for hook in hooks:
                hook.backward_preprocess(func, in_data, out_grad_data)

            _backprop_utils.backprop_step(func, input_indexes, gys, x_grads)

            # Call post-backward hooks
            for hook in hooks:
                hook.backward_postprocess(func, in_data, out_grad_data)

        # Update grads
        for node, g in x_grads.items():
            if not g:  # gradient == None
                continue

            creator = node.creator_node
            if creator is not None:
                push_candidate(creator)

    for x in input_nodes:
        if x not in ret_dict:
            ret_dict[x] = grads.pop(x)
    return ret_dict


def _extract_apply_in_data(inputs):
    # Extracts arrays from FunctionNode.apply() inputs.
    # A flag that indicates whether inputs are chainerx arrays is also
    # returned.
    #
    # Each object in `inputs` may be `Variable` or an array.
    # If it's a `Variable` and its underlying array is a chainerx array,
    # `Variable._data_chainerx[0]` (which is backproppable in contrast to
    # `Variable.array`) is returned.
    if len(inputs) == 0:
        return False, ()
    ret = []
    is_chainerx = chainerx.is_available()
    for x in inputs:
        if isinstance(x, variable.Variable):
            if x._is_chainerx:
                ret.append(x._data_chainerx[0])
            else:
                is_chainerx = False
                ret.append(x.array)
        else:
            if is_chainerx:
                is_chainerx = isinstance(x, chainerx.ndarray)
            ret.append(x)

    return is_chainerx, tuple(ret)


def _get_ordered_func_heap():
    heap = []
    visited_funcs = set()

    def push_heap(func):
        if func not in visited_funcs:
            # Negate since heapq is min-heap
            # The second element is used to make each item unique
            ordered_func = -func.rank, len(visited_funcs), func
            visited_funcs.add(func)
            heapq.heappush(heap, ordered_func)

    def pop_heap():
        _, _, func = heapq.heappop(heap)
        return func

    return heap, push_heap, pop_heap<|MERGE_RESOLUTION|>--- conflicted
+++ resolved
@@ -332,11 +332,7 @@
                 else self._output_indexes_to_retain)
 
             self.inputs = tuple(
-<<<<<<< HEAD
-                [variable._ChainerxVariableProps(x) for x in inputs])
-=======
                 [variable._ChainerxVariableNodeProps(x) for x in inputs])
->>>>>>> 44dcd10e
 
             ret = tuple([
                 variable.Variable(y, requires_grad=y.is_backprop_required())
