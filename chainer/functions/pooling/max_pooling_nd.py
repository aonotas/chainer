import functools
from operator import mul

import numpy
import six

import chainer
from chainer.backends import cuda
from chainer import function_node
from chainer.functions.pooling import max_pooling_nd_kernel
from chainer.functions.pooling import pooling_nd
from chainer.utils import conv_nd


class MaxPoolingND(pooling_nd._PoolingND):

    """Max pooling over a set of N-dimensional planes.

    .. warning::

        This feature is experimental. The interface can change in the future.

    """

    def __init__(self, ndim, ksize, stride=None, pad=0, cover_all=True):
        super(MaxPoolingND, self).__init__(
            ndim, ksize, stride=stride, pad=pad, cover_all=cover_all)

    def forward_cpu(self, x):
        self._in_shape = x[0].shape
        self._in_dtype = x[0].dtype

        col = conv_nd.im2col_nd_cpu(
            x[0], self.ksize, self.stride, self.pad, pval=-float('inf'),
            cover_all=self.cover_all)
        n, c = col.shape[:2]
        mid = (len(col.shape) - 2) // 2 + 2
        ksize = col.shape[2:mid]
        outs = col.shape[mid:]
        # (n, c, k_1 * k_2 * ... * k_N, out_1, out_2, ..., out_N)
        col_shape = (n, c) + (functools.reduce(mul, ksize),) + outs
        col = col.reshape(col_shape)

        # We select maximum twice, since the implementation using numpy.choose
        # hits its bug when kh * kw >= 32.
        self.indexes = col.argmax(axis=2)
        y = col.max(axis=2)
        return y,

    def forward_gpu(self, x):
        if chainer.should_use_cudnn('>=auto') and 2 <= self.ndim <= 3:
            # With cuDNN v3 or greater, use cuDNN implementation for inputs
            # with spatial dimensions of two or more.
            self.retain_inputs((0,))
            return super(MaxPoolingND, self).forward_gpu(x)

        self._in_shape = x[0].shape
        self._in_dtype = x[0].dtype

        n, c = x[0].shape[:2]
        dims = x[0].shape[2:]
        ys = tuple(conv_nd.get_conv_outsize(d, k, s, p, self.cover_all)
                   for (d, k, s, p) in six.moves.zip(
                       dims, self.ksize, self.stride, self.pad))
        # (n, c, y_1, y_2, ..., y_N)
        y_shape = (n, c) + ys
        y = cuda.cupy.empty(y_shape, dtype=x[0].dtype)
        self.indexes = cuda.cupy.empty(y_shape, dtype=numpy.int32)

        in_params, out_params, operation, name = \
            max_pooling_nd_kernel.MaxPoolingNDKernelForward.generate(self.ndim)
        cuda.elementwise(in_params, out_params, operation, name)(
            x[0].reduced_view(),
            *(dims + ys + self.ksize + self.stride + self.pad +
              (y, self.indexes)))

        return y,

    def backward(self, indexes, gy):
        return MaxPoolingNDGrad(self).apply(gy)

    def create_pool_desc(self):
        return cuda.cudnn.create_pooling_descriptor(
            self.ksize, self.stride, self.pad,
            cuda.cuda.cudnn.CUDNN_POOLING_MAX)


class MaxPoolingNDGrad(function_node.FunctionNode):

    def __init__(self, mpoolnd):
        self.ndim = mpoolnd.ndim
        self.ksize = mpoolnd.ksize
        self.stride = mpoolnd.stride
        self.pad = mpoolnd.pad
        self.cover_all = mpoolnd.cover_all
        self._used_cudnn = mpoolnd._used_cudnn
        if not self._used_cudnn:
            self.indexes = mpoolnd.indexes
            self._in_shape = mpoolnd._in_shape
            self._in_dtype = mpoolnd._in_dtype
        self.mpoolnd = mpoolnd

    def forward_cpu(self, gy):
        ndim = self.ndim
        n, c = gy[0].shape[:2]
        outs = gy[0].shape[2:]
        dims = self._in_shape[2:]
        prod_outs = functools.reduce(mul, outs)
        prod_ksize = functools.reduce(mul, self.ksize)

        gcol = numpy.zeros(
            n * c * prod_outs * prod_ksize, dtype=self._in_dtype)

        indexes = self.indexes.flatten()
        indexes += numpy.arange(0, indexes.size * prod_ksize, prod_ksize)

        gcol[indexes] = gy[0].ravel()
        gcol_shape = (n, c) + outs + self.ksize
        gcol = gcol.reshape(gcol_shape)
        for i in six.moves.range(ndim):
            gcol = numpy.swapaxes(gcol, 2 + i, ndim + 2 + i)

        gx = conv_nd.col2im_nd_cpu(gcol, self.stride, self.pad, dims)
        return gx,

    def forward_gpu(self, gy):
        if self._used_cudnn:
            x, = self.mpoolnd.get_retained_inputs()
            return self.mpoolnd.backward_gpu((x.data,), gy)

        n, c = self._in_shape[:2]
        dims = self._in_shape[2:]
        ys = gy[0].shape[2:]
        gx = cuda.cupy.empty(self._in_shape, self._in_dtype)

        ndim = self.ndim
        in_params, out_params, operation, name = \
            max_pooling_nd_kernel.MaxPoolingNDKernelBackward.generate(ndim)
        cuda.elementwise(in_params, out_params, operation, name)(
            gy[0].reduced_view(), self.indexes.reduced_view(),
            *(dims + ys + self.ksize + self.stride + self.pad + (gx,)))
        return gx,

    def backward(self, indexes, ggx):
        return MaxPoolingNDWithIndexes(self.mpoolnd).apply(ggx)


class MaxPoolingNDWithIndexes(function_node.FunctionNode):

    def __init__(self, mpoolnd):
        self.ndim = mpoolnd.ndim
        self.ksize = mpoolnd.ksize
        self.stride = mpoolnd.stride
        self.pad = mpoolnd.pad
        self.cover_all = mpoolnd.cover_all
        self._used_cudnn = mpoolnd._used_cudnn
        if not self._used_cudnn:
            self.indexes = mpoolnd.indexes
        else:
            self.mpoolnd = mpoolnd

    def forward_cpu(self, x):
        col = conv_nd.im2col_nd_cpu(
            x[0], self.ksize, self.stride, self.pad, pval=-float('inf'),
            cover_all=self.cover_all)
        n, c = col.shape[:2]
        mid = (len(col.shape) - 2) // 2 + 2
        ksize = col.shape[2:mid]
        outs = col.shape[mid:]
        # (n, c, k_1 * k_2 * ... * k_N, out_1, out_2, ..., out_N)
        ksize_total = functools.reduce(mul, ksize)
        col_shape = (n, c) + (ksize_total,) + outs
        col = col.reshape(col_shape)
        # (n, c, out_1, ..., out_N, k_1 * .. * k_N)
        col_indexes = (0, 1) + tuple(six.moves.range(3, 3 + self.ndim)) + (2,)
        col = col.transpose(col_indexes)
        col = col.reshape(-1, ksize_total)

        indexes = self.indexes.ravel()
        col = col[numpy.arange(len(indexes)), indexes]
        return col.reshape((n, c) + outs),

    def forward_gpu(self, inputs):
        if self._used_cudnn:
            x, = self.mpoolnd.get_retained_inputs()
            return self._forward_gpu_compute_indexes_again((x.data, inputs[0]))
        x, = inputs
        self._in_shape = x.shape
        self._in_dtype = x.dtype

        n, c = x.shape[:2]
        dims = x.shape[2:]

        ys = tuple(conv_nd.get_conv_outsize(d, k, s, p, self.cover_all)
                   for (d, k, s, p) in six.moves.zip(
                       dims, self.ksize, self.stride, self.pad))
        # (n, c, y_1, y_2, ..., y_N)
        y_shape = (n, c) + ys
        y = cuda.cupy.empty(y_shape, dtype=x.dtype)

        cls = max_pooling_nd_kernel.MaxPoolingNDKernelForwardWithIndexes
        in_params, out_params, operation, name = cls.generate(self.ndim)
        cuda.elementwise(in_params, out_params, operation, name)(
            x.reduced_view(),
            *(dims + ys + self.ksize + self.stride + self.pad +
              (self.indexes.reduced_view(), y)))
        return y,

    def _forward_gpu_compute_indexes_again(self, inputs):
        x, ggx = inputs
        self._in_shape = x.shape
        self._in_dtype = x.dtype

        n, c = x.shape[:2]
        dims = x.shape[2:]

        ys = tuple(conv_nd.get_conv_outsize(d, k, s, p, self.cover_all)
                   for (d, k, s, p) in six.moves.zip(
                       dims, self.ksize, self.stride, self.pad))
        # (n, c, y_1, y_2, ..., y_N)
        y_shape = (n, c) + ys
        y = cuda.cupy.empty(y_shape, dtype=x.dtype)

        cls = max_pooling_nd_kernel.MaxPoolingNDKernelForwardWithIndexes1
        in_params, out_params, operation, name = cls.generate(self.ndim)
        cuda.elementwise(in_params, out_params, operation, name)(
            x.reduced_view(),
            *(dims + ys + self.ksize + self.stride + self.pad +
              (ggx.reduced_view(), y)))
        return y,


def max_pooling_nd(x, ksize, stride=None, pad=0, cover_all=True,
                   return_indices=False):
    """N-dimensionally spatial max pooling function.

    .. warning::

        This feature is experimental. The interface can change in the future.

    This function provides a N-dimensionally generalized version of
    :func:`~functions.max_pooling_2d`. This acts similarly to
    :class:`~functions.ConvolutionND`, but it computes the maximum of input
    spatial patch for each channel without any parameter instead of computing
    the inner products.

    Args:
        x (~chainer.Variable): Input variable.
        ksize (int or tuple of ints): Size of pooling window. ``ksize=k`` and
            ``ksize=(k, k, ..., k)`` are equivalent.
        stride (int or tuple of ints or None): Stride of pooling applications.
            ``stride=s`` and ``stride=(s,s, ..., s)`` are equivalent. If
            ``None`` is specified, then it uses same stride as the pooling
            window size.
        pad (int or tuple of ints): Spatial padding width for the input array.
            ``pad=p`` and ``pad=(p, p, ..., p)`` are equivalent.
        cover_all (bool): If ``True``, all spatial locations are pooled into
            some output pixels. It may make the output size larger.
        return_indices (bool): If ``True``, pooling indices array is returned
            together with the output variable. The returned indices are
            expected for use by :func:`chainer.functions.upsampling_nd`.
            Note that cuDNN will not be used for this function if
            ``return_indices`` is set to ``True``, as cuDNN does not return
            indices information.

    Returns:
        ~chainer.Variable or tuple:
            When ``return_indices`` is ``False`` (default), returns the output
            variable.
            When ``False``, returns the tuple of the output variable and
            pooling indices (`ndarray`). Pooling indices will be on the same
            device as the input.

    """
    ndim = len(x.shape[2:])
<<<<<<< HEAD
    return MaxPoolingND(ndim, ksize, stride, pad, cover_all).apply((x,))[0]


def max_pooling_1d(x, ksize, stride=None, pad=0, cover_all=True):
    """1-dimensional spatial max pooling function.

    .. warning::

        This feature is experimental. The interface can change in the future.

    .. note::

        This function calls :func:`~chainer.functions.max_pooling_nd`
        internally, so see the details of the behavior in
        the documentation of :func:`~chainer.functions.max_pooling_nd`.

    """
    if len(x.shape[2:]) != 1:
        raise ValueError(
            'The number of dimensions under channel dimension of the input '
            '\'x\' should be 1. But the actual ndim was {}.'.format(
                len(x.shape[2:])))
    return max_pooling_nd(x, ksize, stride, pad, cover_all)


def max_pooling_3d(x, ksize, stride=None, pad=0, cover_all=True):
    """3-dimensional spatial max pooling function.

    .. warning::

        This feature is experimental. The interface can change in the future.

    .. note::

        This function calls :func:`~chainer.functions.max_pooling_nd`
        internally, so see the details of the behavior in
        the documentation of :func:`~chainer.functions.max_pooling_nd`.

    """
    if len(x.shape[2:]) != 3:
        raise ValueError(
            'The number of dimensions under channel dimension of the input '
            '\'x\' should be 3. But the actual ndim was {}.'.format(
                len(x.shape[2:])))
    return max_pooling_nd(x, ksize, stride, pad, cover_all)
=======
    func = MaxPoolingND(ndim, ksize, stride, pad, cover_all)
    if return_indices:
        with chainer.using_config('use_cudnn', 'never'):
            out = func.apply((x,))[0]
        return out, func.indexes

    return func.apply((x,))[0]
>>>>>>> a34e2fd2
<|MERGE_RESOLUTION|>--- conflicted
+++ resolved
@@ -273,11 +273,17 @@
 
     """
     ndim = len(x.shape[2:])
-<<<<<<< HEAD
-    return MaxPoolingND(ndim, ksize, stride, pad, cover_all).apply((x,))[0]
-
-
-def max_pooling_1d(x, ksize, stride=None, pad=0, cover_all=True):
+    func = MaxPoolingND(ndim, ksize, stride, pad, cover_all)
+    if return_indices:
+        with chainer.using_config('use_cudnn', 'never'):
+            out = func.apply((x,))[0]
+        return out, func.indexes
+
+    return func.apply((x,))[0]
+
+
+def max_pooling_1d(x, ksize, stride=None, pad=0, cover_all=True,
+                   return_indices=False):
     """1-dimensional spatial max pooling function.
 
     .. warning::
@@ -299,7 +305,8 @@
     return max_pooling_nd(x, ksize, stride, pad, cover_all)
 
 
-def max_pooling_3d(x, ksize, stride=None, pad=0, cover_all=True):
+def max_pooling_3d(x, ksize, stride=None, pad=0, cover_all=True,
+                   return_indices=False):
     """3-dimensional spatial max pooling function.
 
     .. warning::
@@ -318,13 +325,4 @@
             'The number of dimensions under channel dimension of the input '
             '\'x\' should be 3. But the actual ndim was {}.'.format(
                 len(x.shape[2:])))
-    return max_pooling_nd(x, ksize, stride, pad, cover_all)
-=======
-    func = MaxPoolingND(ndim, ksize, stride, pad, cover_all)
-    if return_indices:
-        with chainer.using_config('use_cudnn', 'never'):
-            out = func.apply((x,))[0]
-        return out, func.indexes
-
-    return func.apply((x,))[0]
->>>>>>> a34e2fd2
+    return max_pooling_nd(x, ksize, stride, pad, cover_all)