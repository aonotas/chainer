--- conflicted
+++ resolved
@@ -1,9 +1,6 @@
 """Collection of distribution implementations."""
 
-<<<<<<< HEAD
 from chainer.distributions.beta import Beta  # NOQA
-=======
 from chainer.distributions.bernoulli import Bernoulli  # NOQA
->>>>>>> ed6b5843
 from chainer.distributions.laplace import Laplace  # NOQA
 from chainer.distributions.normal import Normal  # NOQA