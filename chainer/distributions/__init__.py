--- conflicted
+++ resolved
@@ -4,11 +4,8 @@
 from chainer.distributions.beta import Beta  # NOQA
 from chainer.distributions.categorical import Categorical  # NOQA
 from chainer.distributions.dirichlet import Dirichlet  # NOQA
-<<<<<<< HEAD
 from chainer.distributions.exponential import Exponential  # NOQA
-=======
 from chainer.distributions.gamma import Gamma  # NOQA
->>>>>>> 52ff92b8
 from chainer.distributions.laplace import Laplace  # NOQA
 from chainer.distributions.log_normal import LogNormal  # NOQA
 from chainer.distributions.multivariate_normal import MultivariateNormal  # NOQA
