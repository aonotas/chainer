from chainer.functions.connection import linear
from chainer import initializers
from chainer import link

import numpy


class Linear(link.Link):

    """Linear layer (a.k.a. fully-connected layer).

    This is a link that wraps the :func:`~chainer.functions.linear` function,
    and holds a weight matrix ``W`` and optionally a bias vector ``b`` as
    parameters.

    The weight matrix ``W`` is initialized with i.i.d. Gaussian samples, each
    of which has zero mean and deviation :math:`\\sqrt{1/\\text{in_size}}`. The
    bias vector ``b`` is of size ``out_size``. Each element is initialized with
    the ``bias`` value. If ``nobias`` argument is set to True, then this link
    does not hold a bias vector.

    Args:
        in_size (int): Dimension of input vectors. If ``None``, parameter
            initialization will be deferred until the first forward data pass
            at which time the size will be determined.
        out_size (int): Dimension of output vectors.
        nobias (bool): If ``True``, then this function does not use the bias.
        initialW (callable): Weight initializer.
            It should be a callable that takes ``numpy.ndarray`` or
            ``cupy.ndarray`` and edits its value.
            If it is ``None``, the default initializer is used.
            If it is `numpy.ndarray`, the array is used as initial weight value.
        initial_bias (callable): Bias initializer.
            It should be a callable that takes ``numpy.ndarray`` or
            ``cupy.ndarray`` and edits its value.
            If ``None``, the default initializer is used.
            If it is `numpy.ndarray`, the array is used as initial bias value.
    .. seealso:: :func:`~chainer.functions.linear`

    Attributes:
        W (~chainer.Variable): Weight parameter.
        b (~chainer.Variable): Bias parameter.

    """

    def __init__(self, in_size, out_size, nobias=False,
                 initialW=None, initial_bias=None):
        super(Linear, self).__init__()

        self.out_size = out_size

<<<<<<< HEAD
        if initialW is None:
            initialW = initializers.HeNormal(1.0 / numpy.sqrt(2))
        self._W_initializer = initializers._get_initializer(initialW)
        if in_size is None:
            self.add_uninitialized_param('W')
        else:
=======
        self.add_param('W', initializer=initializers._get_initializer(
            initialW))
        if in_size is not None:
>>>>>>> de767f94
            self._initialize_params(in_size)

        if nobias:
            self.b = None
        else:
            if initial_bias is None:
                initial_bias = initializers.Constant(0)
            bias_initializer = initializers._get_initializer(initial_bias)
            self.add_param('b', out_size, initializer=bias_initializer)

    def _initialize_params(self, in_size):
        self.W.initialize((self.out_size, in_size))

    def __call__(self, x):
        """Applies the linear layer.

        Args:
            x (~chainer.Variable): Batch of input vectors.

        Returns:
            ~chainer.Variable: Output of the linear layer.

        """
        if self.W.data is None:
            self._initialize_params(x.size // x.shape[0])
        return linear.linear(x, self.W, self.b)<|MERGE_RESOLUTION|>--- conflicted
+++ resolved
@@ -49,18 +49,11 @@
 
         self.out_size = out_size
 
-<<<<<<< HEAD
         if initialW is None:
             initialW = initializers.HeNormal(1.0 / numpy.sqrt(2))
-        self._W_initializer = initializers._get_initializer(initialW)
-        if in_size is None:
-            self.add_uninitialized_param('W')
-        else:
-=======
         self.add_param('W', initializer=initializers._get_initializer(
             initialW))
         if in_size is not None:
->>>>>>> de767f94
             self._initialize_params(in_size)
 
         if nobias:
