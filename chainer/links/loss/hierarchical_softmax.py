import copy

import collections
import numpy
import six

from chainer import cuda
from chainer import function
from chainer.initializers import uniform
from chainer import link
from chainer.utils import type_check
from chainer import variable


LEAF = -1
FINISH_SAMPLING = -2


class TreeParser(object):

    def __init__(self):
        self.next_id = 0

    def size(self):
        return self.next_id

    def get_paths(self):
        return self.paths

    def get_codes(self):
        return self.codes

    def get_parent2child(self):
        return self.parent2child

    def get_node2word(self):
        return self.node2word

    def parse(self, tree):
        self.next_id = 0
        self.path = []
        self.code = []
        self.paths = {}
        self.codes = {}
        self.parent2child = collections.defaultdict(list)
        self.node2word = collections.defaultdict(list)
        self._parse(tree)

        assert(len(self.path) == 0)
        assert(len(self.code) == 0)
        assert(len(self.paths) == len(self.codes))

    def _parse(self, node):
        if isinstance(node, tuple):
            # internal node
            if len(node) != 2:
                raise ValueError(
                    'All internal nodes must have two child nodes')
            left, right = node

            left_node_is_leaf = isinstance(left, int)
            right_node_is_leaf = isinstance(right, int)
            if left_node_is_leaf:
                self.parent2child[self.next_id] += [LEAF]
                self.node2word[self.next_id] += [left]
            else:
                self.node2word[self.next_id] += [-1]

            if right_node_is_leaf:
                self.node2word[self.next_id] += [right]

            self.path.append(self.next_id)

            if len(self.path) >= 2:
                # Add {parent_node => child_node} into dictironary.
                # This dictionary will be used in sampling step.
                parent_node_id, child_node_id = self.path[-2:]
                self.parent2child[parent_node_id] += [child_node_id]

            self.next_id += 1
            self.code.append(1.0)
            self._parse(left)

            self.code[-1] = -1.0
            self._parse(right)

            self.path.pop()
            self.code.pop()

        else:
            # leaf node
            self.paths[node] = numpy.array(self.path, dtype=numpy.int32)
            self.codes[node] = numpy.array(self.code, dtype=numpy.float32)


class BinaryHierarchicalSoftmaxFunction(function.Function):

    """Hierarchical softmax function based on a binary tree.

    This function object should be allocated beforehand, and be copied on every
    forward computation, since the initializer parses the given tree. See the
    implementation of :class:`BinaryHierarchicalSoftmax` for details.

    Args:
        tree: A binary tree made with tuples like ``((1, 2), 3)``.

    .. seealso::
       See :class:`BinaryHierarchicalSoftmax` for details.

    """

    def __init__(self, tree):
        parser = TreeParser()
        parser.parse(tree)
        paths = parser.get_paths()
        codes = parser.get_codes()
        parent2child = parser.get_parent2child()
        node2word = parser.get_node2word()
        n_vocab = max(paths.keys()) + 1
        n_node = max(parent2child.keys()) + 1
        self.n_vocab = n_vocab
        self.paths = numpy.concatenate(
            [paths[i] for i in six.moves.range(n_vocab) if i in paths])
        self.codes = numpy.concatenate(
            [codes[i] for i in six.moves.range(n_vocab) if i in codes])

<<<<<<< HEAD
        self.parent2child = numpy.empty((n_vocab, 2), dtype=numpy.int32)
        self.parent2child[:, :] = LEAF
        for i in six.moves.range(len(parent2child)):
            if i in parent2child:
                x = parent2child[i]
                self.parent2child[i, 0:len(x)] = x

        self.node2word = numpy.zeros((n_vocab, 2), dtype=numpy.int32) - 1
        for i in six.moves.range(len(node2word)):
            if i in node2word:
                x = node2word[i]
                self.node2word[i, 0:len(x)] = x
=======
        self.parent2child = numpy.empty((n_node, 2), dtype=numpy.int32)
        self.parent2child[:, :] = LEAF

        for i, x in parent2child.items():
            self.parent2child[i, 0:len(x)] = x

        self.node2word = numpy.zeros((n_node, 2), dtype=numpy.int32) - 1
        for i, x in node2word.items():
            self.node2word[i, 0:len(x)] = x
>>>>>>> 60eb7680

        begins = numpy.empty((n_vocab + 1,), dtype=numpy.int32)
        begins[0] = 0
        for i in six.moves.range(0, n_vocab):
            length = len(paths[i]) if i in paths else 0
            begins[i + 1] = begins[i] + length
        self.begins = begins

        self.parser_size = parser.size()

    def check_type_forward(self, in_types):
        type_check.expect(in_types.size() == 3)
        x_type, t_type, w_type = in_types

        type_check.expect(
            x_type.dtype == numpy.float32,
            x_type.ndim == 2,
            t_type.dtype == numpy.int32,
            t_type.ndim == 1,
            x_type.shape[0] == t_type.shape[0],
            w_type.dtype == numpy.float32,
            w_type.ndim == 2,
            w_type.shape[0] == self.parser_size,
            w_type.shape[1] == x_type.shape[1],
        )

    def to_gpu(self, device=None):
        with cuda._get_device(device):
            self.paths = cuda.to_gpu(self.paths)
            self.codes = cuda.to_gpu(self.codes)
            self.begins = cuda.to_gpu(self.begins)
            self.parent2child = cuda.to_gpu(self.parent2child)
            self.node2word = cuda.to_gpu(self.node2word)

    def to_cpu(self):
        self.paths = cuda.to_cpu(self.paths)
        self.codes = cuda.to_cpu(self.codes)
        self.begins = cuda.to_cpu(self.begins)
        self.parent2child = cuda.to_cpu(self.parent2child)
        self.node2word = cuda.to_cpu(self.node2word)

    def forward_cpu(self, inputs):
        x, t, W = inputs

        loss = numpy.float32(0.0)
        for ix, it in six.moves.zip(x, t):
            loss += self._forward_cpu_one(ix, it, W)
        return numpy.array(loss),

    def _forward_cpu_one(self, x, t, W):
        begin = self.begins[t]
        end = self.begins[t + 1]

        w = W[self.paths[begin:end]]
        wxy = w.dot(x) * self.codes[begin:end]
        loss = numpy.logaddexp(0.0, -wxy)  # == log(1 + exp(-wxy))
        return numpy.sum(loss)

    def backward_cpu(self, inputs, grad_outputs):
        x, t, W = inputs
        gloss, = grad_outputs
        gx = numpy.empty_like(x)
        gW = numpy.zeros_like(W)
        for i, (ix, it) in enumerate(six.moves.zip(x, t)):
            gx[i] = self._backward_cpu_one(ix, it, W, gloss, gW)
        return gx, None, gW

    def _backward_cpu_one(self, x, t, W, gloss, gW):
        begin = self.begins[t]
        end = self.begins[t + 1]

        path = self.paths[begin:end]
        w = W[path]
        wxy = w.dot(x) * self.codes[begin:end]
        g = -gloss * self.codes[begin:end] / (1.0 + numpy.exp(wxy))
        gx = g.dot(w)
        gw = g.reshape((g.shape[0], 1)).dot(x.reshape(1, x.shape[0]))
        gW[path] += gw
        return gx

    def forward_gpu(self, inputs):
        x, t, W = inputs
        max_length = cuda.reduce(
            'T t, raw T begins', 'T out', 'begins[t + 1] - begins[t]',
            'max(a, b)', 'out = a', '0',
            'binary_hierarchical_softmax_max_length')(t, self.begins)
        max_length = cuda.to_cpu(max_length)[()]

        length = max_length * x.shape[0]
        ls = cuda.cupy.empty((length,), dtype=numpy.float32)
        n_in = x.shape[1]
        wxy = cuda.cupy.empty_like(ls)
        cuda.elementwise(
            '''raw T x, raw T w, raw int32 ts, raw int32 paths,
            raw T codes, raw int32 begins, int32 c, int32 max_length''',
            'T ls, T wxy',
            '''
            int ind = i / max_length;
            int offset = i - ind * max_length;
            int t = ts[ind];

            int begin = begins[t];
            int length = begins[t + 1] - begins[t];

            if (offset < length) {
              int p = begin + offset;
              int node = paths[p];

              T wx = 0;
              for (int j = 0; j < c; ++j) {
                int w_ind[] = {node, j};
                int x_ind[] = {ind, j};
                wx += w[w_ind] * x[x_ind];
              }
              wxy = wx * codes[p];
              ls = log(1 + exp(-wxy));
            } else {
              ls = 0;
            }
            ''',
            'binary_hierarchical_softmax_forward'
        )(x, W, t, self.paths, self.codes, self.begins, n_in, max_length, ls,
          wxy)
        self.max_length = max_length
        self.wxy = wxy
        return ls.sum(),

    def backward_gpu(self, inputs, grad_outputs):
        x, t, W = inputs
        gloss, = grad_outputs

        n_in = x.shape[1]
        gx = cuda.cupy.zeros_like(x)
        gW = cuda.cupy.zeros_like(W)
        cuda.elementwise(
            '''T wxy, raw T x, raw T w, raw int32 ts, raw int32 paths,
            raw T codes, raw int32 begins, raw T gloss,
            int32 c, int32 max_length''',
            'raw T gx, raw T gw',
            '''
            int ind = i / max_length;
            int offset = i - ind * max_length;
            int t = ts[ind];

            int begin = begins[t];
            int length = begins[t + 1] - begins[t];

            if (offset < length) {
              int p = begin + offset;
              int node = paths[p];
              T code = codes[p];

              T g = -gloss[0] * code / (1.0 + exp(wxy));
              for (int j = 0; j < c; ++j) {
                int w_ind[] = {node, j};
                int x_ind[] = {ind, j};
                atomicAdd(&gx[x_ind], g * w[w_ind]);
                atomicAdd(&gw[w_ind], g * x[x_ind]);
              }
            }
            ''',
            'binary_hierarchical_softmax_bwd'
        )(self.wxy, x, W, t, self.paths, self.codes, self.begins, gloss, n_in,
          self.max_length, gx, gW)
        return gx, None, gW


class BinaryHierarchicalSoftmax(link.Link):

    """Hierarchical softmax layer over binary tree.

    In natural language applications, vocabulary size is too large to use
    softmax loss.
    Instead, the hierarchical softmax uses product of sigmoid functions.
    It costs only :math:`O(\\log(n))` time where :math:`n` is the vocabulary
    size in average.

    At first a user need to prepare a binary tree whose each leaf is
    corresponding to a word in a vocabulary.
    When a word :math:`x` is given, exactly one path from the root of the tree
    to the leaf of the word exists.
    Let :math:`\\mbox{path}(x) = ((e_1, b_1), \\dots, (e_m, b_m))` be the path
    of :math:`x`, where :math:`e_i` is an index of :math:`i`-th internal node,
    and :math:`b_i \\in \\{-1, 1\\}` indicates direction to move at
    :math:`i`-th internal node (-1 is left, and 1 is right).
    Then, the probability of :math:`x` is given as below:

    .. math::

       P(x) &= \\prod_{(e_i, b_i) \\in \\mbox{path}(x)}P(b_i | e_i)  \\\\
            &= \\prod_{(e_i, b_i) \\in \\mbox{path}(x)}\\sigma(b_i x^\\top
               w_{e_i}),

    where :math:`\\sigma(\\cdot)` is a sigmoid function, and :math:`w` is a
    weight matrix.

    This function costs :math:`O(\\log(n))` time as an average length of paths
    is :math:`O(\\log(n))`, and :math:`O(n)` memory as the number of internal
    nodes equals :math:`n - 1`.

    Args:
        in_size (int): Dimension of input vectors.
        tree: A binary tree made with tuples like `((1, 2), 3)`.

    Attributes:
        W (~chainer.Variable): Weight parameter matrix.

    See: Hierarchical Probabilistic Neural Network Language Model [Morin+,
    AISTAT2005].

    .. admonition:: Example

        Let an a dictionary containing word counts ``word_counts`` be:

        >>> word_counts = {0: 8, 1: 5, 2: 6, 3: 4, 4: 10, 5: 1, 6: 32, 7: 21}
        >>> tree = BinaryHierarchicalSoftmax.create_huffman_tree(word_counts)
        >>> hsm = BinaryHierarchicalSoftmax(3, tree)

    """

    def __init__(self, in_size, tree):
        # This function object is copied on every forward computation.
        super(BinaryHierarchicalSoftmax, self).__init__()
        self._func = BinaryHierarchicalSoftmaxFunction(tree)
        self.tree = tree
        with self.init_scope():
            self.W = variable.Parameter(uniform.Uniform(1),
                                        (self._func.parser_size, in_size))

    def to_gpu(self, device=None):
        with cuda._get_device(device):
            super(BinaryHierarchicalSoftmax, self).to_gpu(device)
            self._func.to_gpu(device)

    def to_cpu(self):
        super(BinaryHierarchicalSoftmax, self).to_cpu()
        self._func.to_cpu()

    @staticmethod
    def create_huffman_tree(word_counts):
        """Makes a Huffman tree from a dictionary containing word counts.

        This method creates a binary Huffman tree, that is required for
        :class:`BinaryHierarchicalSoftmax`.
        For example, ``{0: 8, 1: 5, 2: 6, 3: 4}`` is converted to
        ``((3, 1), (2, 0))``.

        Args:
            word_counts (dict of int key and int or float values):
                Dictionary representing counts of words.

        Returns:
            Binary Huffman tree with tuples and keys of ``word_coutns``.

        """
        if len(word_counts) == 0:
            raise ValueError('Empty vocabulary')

        q = six.moves.queue.PriorityQueue()
        # Add unique id to each entry so that we can compare two entries with
        # same counts.
        # Note that itreitems randomly order the entries.
        for uid, (w, c) in enumerate(six.iteritems(word_counts)):
            q.put((c, uid, w))

        while q.qsize() >= 2:
            (count1, id1, word1) = q.get()
            (count2, id2, word2) = q.get()
            count = count1 + count2
            tree = (word1, word2)
            q.put((count, min(id1, id2), tree))

        return q.get()[2]

    def sample(self, x):
        """Sample an example for a given input from the tree.

        Args:
            x (~chainer.Variable): Input variable for sample word ids.

        Returns:
            array: Array of word indexes in a binary tree ``self.tree``.

        .. admonition:: Example

            Let an input vector ``x`` be:

            >>> word_cnts = {0: 8, 1: 5, 2: 6, 3: 4, 4: 10, 5: 1, 6: 32}
            >>> tree = BinaryHierarchicalSoftmax.create_huffman_tree(word_cnts)
            >>> hsm = BinaryHierarchicalSoftmax(3, tree)
            >>> x = np.array([[0.2, 0.2, 0.3], [0.1, 0.3, 0.1]], dtype='f')
            >>> hsm.sample(Variable(x))
            [0, 3]


        """
        if len(self.tree) == 0:
            raise ValueError('Empty tree')

        xp = cuda.get_array_module(*x)
        parent2child = self._func.parent2child
        node2word = self._func.node2word
        batchsize = x.shape[0]
        start_ids = xp.zeros(batchsize, 'i')
        list_next_ids = []
        list_sampled_ids = []

        def _sigmoid(x):
            half = x.dtype.type(0.5)
            return self.xp.tanh(x * half) * half + half

        rows = xp.arange(batchsize, dtype=xp.int32)
        while True:
            w = self.W.data[start_ids]
            x_t = xp.transpose(x.data)
            score = xp.sum(xp.dot(w, x_t), axis=1)
            prob_left = _sigmoid(score)[:, None]
            prob_right = xp.ones_like(prob_left) - prob_left
            prob = xp.concatenate([prob_left, prob_right], axis=1)

            choosed_idx = xp.argmax(xp.random.gumbel(size=prob.shape) + prob,
                                    axis=1)
            columns = choosed_idx
            list_sampled_ids.append(node2word[start_ids, columns])
            list_next_ids.append(start_ids)

            next_ids = parent2child[start_ids][rows, columns]
            next_ids = xp.where(next_ids != LEAF, next_ids, FINISH_SAMPLING)

            # check whether all nodes are LEAF.
            if xp.all(next_ids == FINISH_SAMPLING):
                # if all nodes will reach leaf, then finish sampling.
                break
            start_ids = next_ids

        def xp_stack_func(x):
            return xp.reshape(xp.concatenate(x), (-1, batchsize)).T

        next_ids = xp_stack_func(list_next_ids)
        sampled_word_ids = xp_stack_func(list_sampled_ids)
        lengths = xp.argmax(next_ids == FINISH_SAMPLING, axis=1)
        max_length = next_ids.shape[1]
        lengths = xp.where(lengths == 0, max_length, lengths)

        output = sampled_word_ids[xp.arange(batchsize), lengths - 1]

        return output

    def __call__(self, x, t):
        """Computes the loss value for given input and ground truth labels.

        Args:
            x (~chainer.Variable): Input to the classifier at each node.
            t (~chainer.Variable): Batch of ground truth labels.

        Returns:
            ~chainer.Variable: Loss value.

        """
        f = copy.copy(self._func)  # creates a copy of the function node
        return f(x, t, self.W)<|MERGE_RESOLUTION|>--- conflicted
+++ resolved
@@ -13,6 +13,7 @@
 
 
 LEAF = -1
+NOT_LEAF = -1
 FINISH_SAMPLING = -2
 
 
@@ -58,24 +59,22 @@
                     'All internal nodes must have two child nodes')
             left, right = node
 
-            left_node_is_leaf = isinstance(left, int)
-            right_node_is_leaf = isinstance(right, int)
+            left_node_is_leaf = not isinstance(left, tuple)
+            right_node_is_leaf = not isinstance(right, tuple)
             if left_node_is_leaf:
-                self.parent2child[self.next_id] += [LEAF]
-                self.node2word[self.next_id] += [left]
+                self.parent2child[self.next_id].append(LEAF)
+                self.node2word[self.next_id].append(left)
             else:
-                self.node2word[self.next_id] += [-1]
+                self.node2word[self.next_id].append(NOT_LEAF)
 
             if right_node_is_leaf:
-                self.node2word[self.next_id] += [right]
+                self.node2word[self.next_id].append(right)
 
             self.path.append(self.next_id)
 
             if len(self.path) >= 2:
-                # Add {parent_node => child_node} into dictironary.
-                # This dictionary will be used in sampling step.
                 parent_node_id, child_node_id = self.path[-2:]
-                self.parent2child[parent_node_id] += [child_node_id]
+                self.parent2child[parent_node_id].append(child_node_id)
 
             self.next_id += 1
             self.code.append(1.0)
@@ -117,37 +116,21 @@
         parent2child = parser.get_parent2child()
         node2word = parser.get_node2word()
         n_vocab = max(paths.keys()) + 1
-        n_node = max(parent2child.keys()) + 1
+        n_parent = max(parent2child.keys()) + 1
+        n_node = max(node2word.keys()) + 1
         self.n_vocab = n_vocab
         self.paths = numpy.concatenate(
             [paths[i] for i in six.moves.range(n_vocab) if i in paths])
         self.codes = numpy.concatenate(
             [codes[i] for i in six.moves.range(n_vocab) if i in codes])
 
-<<<<<<< HEAD
-        self.parent2child = numpy.empty((n_vocab, 2), dtype=numpy.int32)
-        self.parent2child[:, :] = LEAF
-        for i in six.moves.range(len(parent2child)):
-            if i in parent2child:
-                x = parent2child[i]
-                self.parent2child[i, 0:len(x)] = x
-
-        self.node2word = numpy.zeros((n_vocab, 2), dtype=numpy.int32) - 1
-        for i in six.moves.range(len(node2word)):
-            if i in node2word:
-                x = node2word[i]
-                self.node2word[i, 0:len(x)] = x
-=======
-        self.parent2child = numpy.empty((n_node, 2), dtype=numpy.int32)
-        self.parent2child[:, :] = LEAF
-
-        for i, x in parent2child.items():
+        self.parent2child = numpy.full((n_parent, 2), LEAF, dtype=numpy.int32)
+        for i, x in six.iteritems(parent2child):
             self.parent2child[i, 0:len(x)] = x
 
-        self.node2word = numpy.zeros((n_node, 2), dtype=numpy.int32) - 1
-        for i, x in node2word.items():
+        self.node2word = numpy.full((n_node, 2), NOT_LEAF, dtype=numpy.int32)
+        for i, x in six.iteritems(node2word):
             self.node2word[i, 0:len(x)] = x
->>>>>>> 60eb7680
 
         begins = numpy.empty((n_vocab + 1,), dtype=numpy.int32)
         begins[0] = 0
@@ -471,10 +454,12 @@
             choosed_idx = xp.argmax(xp.random.gumbel(size=prob.shape) + prob,
                                     axis=1)
             columns = choosed_idx
+
             list_sampled_ids.append(node2word[start_ids, columns])
             list_next_ids.append(start_ids)
 
             next_ids = parent2child[start_ids][rows, columns]
+
             next_ids = xp.where(next_ids != LEAF, next_ids, FINISH_SAMPLING)
 
             # check whether all nodes are LEAF.
