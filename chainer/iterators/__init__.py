<<<<<<< HEAD
from chainer.iterators import multiprocess_iterator  # NOQA
from chainer.iterators import order_samplers  # NOQA
from chainer.iterators import serial_iterator  # NOQA


# import class and function
from chainer.iterators.multiprocess_iterator import MultiprocessIterator  # NOQA
from chainer.iterators.serial_iterator import SerialIterator  # NOQA


from chainer.iterators.order_samplers import no_shuffle_order_sampler  # NOQA
from chainer.iterators.order_samplers import shuffle_order_sampler  # NOQA
=======
# import classes and functions
from chainer.iterators.multiprocess_iterator import MultiprocessIterator  # NOQA
from chainer.iterators.multithread_iterator import MultithreadIterator  # NOQA
from chainer.iterators.serial_iterator import SerialIterator  # NOQA
>>>>>>> eaf16627
<|MERGE_RESOLUTION|>--- conflicted
+++ resolved
@@ -1,19 +1,7 @@
-<<<<<<< HEAD
-from chainer.iterators import multiprocess_iterator  # NOQA
-from chainer.iterators import order_samplers  # NOQA
-from chainer.iterators import serial_iterator  # NOQA
-
-
-# import class and function
-from chainer.iterators.multiprocess_iterator import MultiprocessIterator  # NOQA
-from chainer.iterators.serial_iterator import SerialIterator  # NOQA
-
-
-from chainer.iterators.order_samplers import no_shuffle_order_sampler  # NOQA
-from chainer.iterators.order_samplers import shuffle_order_sampler  # NOQA
-=======
 # import classes and functions
 from chainer.iterators.multiprocess_iterator import MultiprocessIterator  # NOQA
 from chainer.iterators.multithread_iterator import MultithreadIterator  # NOQA
 from chainer.iterators.serial_iterator import SerialIterator  # NOQA
->>>>>>> eaf16627
+
+from chainer.iterators.order_samplers import no_shuffle_order_sampler  # NOQA
+from chainer.iterators.order_samplers import ShuffleOrderSampler  # NOQA