from __future__ import division
from collections import namedtuple
import multiprocessing
from multiprocessing import sharedctypes
import signal
import sys
import threading
import warnings

import numpy
import six

from chainer.dataset import iterator
from chainer.iterators.order_samplers import no_shuffle_order_sampler
from chainer.iterators.order_samplers import shuffle_order_sampler


_response_time = 1.
_short_time = 0.001
_PrefetchState = namedtuple('_PrefetchState', (
    'current_position', 'epoch', 'is_new_epoch',
    'previous_epoch_detail', 'order'))


class MultiprocessIterator(iterator.Iterator):

    """Dataset iterator that loads examples in parallel.

    This is an implementation of :class:`~chainer.dataset.Iterator` that loads
    examples with worker processes. It uses the standard :mod:`multiprocessing`
    module to parallelize the loading. The dataset is sent to the worker
    processes in the standard way using pickle.

    Note that this iterator effectively prefetches the examples for the next
    batch asynchronously after the current batch is returned.

    This iterator saves ``-1`` instead of ``None`` in snapshots since some
    serializers do not support ``None``.

    Args:
        dataset (~chainer.dataset.Dataset): Dataset to iterate.
        batch_size (int): Number of examples within each batch.
        repeat (bool): If ``True``, it infinitely loops over the dataset.
            Otherwise, it stops iteration at the end of the first epoch.
        shuffle (bool): If ``True``, the order of examples is shuffled at the
            beginning of each epoch. Otherwise, examples are extracted in the
            order of indexes.
        n_processes (int): Number of worker processes. The number of CPUs is
            used by default.
        n_prefetch (int): Number of prefetch batches.
        shared_mem (int): The size of using shared memory per data.
            If ``None``, size is adjusted automatically.
        order_sampler (callable): A callable that generates the order
            of the indices to sample in the next epoch when a epoch finishes.
            This function should take two arguements: the current order
            and the current position of the iterator.
            This should return the next order. The size of the order
            should remain constant.
            This option can not be used when ``shuffle`` is ``True``.

    """

    _interruption_testing = False  # for testing
    _finalized = False
    _comm = None
    _thread = None

    def __init__(self, dataset, batch_size, repeat=True, shuffle=True,
                 n_processes=None, n_prefetch=1, shared_mem=None,
                 order_sampler=None):
        self.dataset = dataset
        self.batch_size = batch_size
        self.repeat = repeat
        self.shuffle = shuffle

        self.n_processes = n_processes or multiprocessing.cpu_count()
        self.n_prefetch = max(n_prefetch, 1)
        self.shared_mem = shared_mem

<<<<<<< HEAD
        if self.shuffle and order_sampler is not None:
            raise ValueError(
                'shuffle should be False when custom order_sampler is used')
        if order_sampler is None:
            if self.shuffle:
                order_sampler = shuffle_order_sampler
            else:
                order_sampler = no_shuffle_order_sampler
        self.order_sampler = order_sampler

        self._finalized = False

=======
>>>>>>> eaf16627
        self._comm = _Communicator(self.n_prefetch)
        self.reset()

        self._prefetch_loop = _PrefetchLoop(
            self.dataset, self.batch_size, self.repeat,
            self.n_processes, self.n_prefetch, self.shared_mem,
            self._comm, self.order_sampler,
            self._interruption_testing)
        # defer launching prefetch thread until creating the worker pool,
        # not to leave a background thread in forked processes.
        self._thread = None

    def __next__(self):
        measure_mode = False
        if self._thread is None:
            if self._prefetch_loop.measure_required():
                measure_mode = True
                batch, prefetch_state = self._prefetch_loop.measure()
            self._thread = self._prefetch_loop.launch_thread()
            del self._prefetch_loop

        if not measure_mode:
            batch, prefetch_state = self._comm.get()

        (self.current_position, self.epoch, self.is_new_epoch,
            self._previous_epoch_detail, self._order) = prefetch_state
        if batch is None:
            raise StopIteration
        else:
            return batch

    next = __next__

    def __del__(self):
        if self._finalized:
            return

        if self._comm is not None:
            self._comm.terminate()
            self._comm = None

        if self._thread is not None:
            while self._thread.is_alive():
                self._thread.join(_response_time)
            self._thread = None

        self._finalized = True

    finalize = __del__

    def __enter__(self):
        return self

    def __exit__(self, exc_type, exc_value, traceback):
        self.finalize()

    def __copy__(self):
        other = MultiprocessIterator(
            self.dataset, self.batch_size, self.repeat, shuffle=False,
            n_processes=self.n_processes, n_prefetch=self.n_prefetch,
            shared_mem=self.shared_mem, order_sampler=self.order_sampler)

        other.current_position = self.current_position
        other.epoch = self.epoch
        other.is_new_epoch = self.is_new_epoch
        other._previous_epoch_detail = self._previous_epoch_detail
        other._order = self._order

        other._set_prefetch_state()
        return other

    @property
    def epoch_detail(self):
        return self.epoch + self.current_position / self._get_epoch_size()

    @property
    def previous_epoch_detail(self):
        if self._previous_epoch_detail < 0:
            return None
        return self._previous_epoch_detail

    def serialize(self, serializer):
        self.current_position = serializer('current_position',
                                           self.current_position)
        self.epoch = serializer('epoch', self.epoch)
        self.is_new_epoch = serializer('is_new_epoch', self.is_new_epoch)
        try:
            serializer('order', self._order)
        except KeyError:
            serializer('_order', self._order)
        try:
            self._previous_epoch_detail = serializer(
                'previous_epoch_detail', self._previous_epoch_detail)
        except KeyError:
            # guess previous_epoch_detail for older version
            self._previous_epoch_detail = self.epoch + \
                (self.current_position - self.batch_size) / self._get_epoch_size()
            if self.epoch_detail > 0:
                self._previous_epoch_detail = max(
                    self._previous_epoch_detail, 0.)
            else:
                self._previous_epoch_detail = -1.
        self._set_prefetch_state()

    def reset(self):
        if self._finalized:
            raise NotImplementedError(
                'Reset of finalized MultiProcessIterator is currently not '
                'supported.')
        self.current_position = 0
        self.epoch = 0
        self.is_new_epoch = False
        # use -1 instead of None internally.
        self._previous_epoch_detail = -1.
        self._order = self.order_sampler(numpy.arange(len(self.dataset)), 0)
        self._set_prefetch_state()

    def _get_epoch_size(self):
        if self._order is None:
            epoch_size = len(self.dataset)
        else:
            epoch_size = len(self._order)
        return epoch_size

    def _set_prefetch_state(self):
        prefetch_state = _PrefetchState(
            current_position=self.current_position,
            epoch=self.epoch,
            is_new_epoch=self.is_new_epoch,
            previous_epoch_detail=self._previous_epoch_detail,
            order=self._order)
        self._comm.reset(prefetch_state)


class _Communicator(object):

    STATUS_CONTINUE = 0
    STATUS_RESET = 1
    STATUS_TERMINATE = 2

    def __init__(self, n_prefetch):
        self.n_prefetch = n_prefetch

        self._lock = threading.Lock()
        self._not_empty_cond = threading.Condition(self._lock)
        self._not_full_cond = threading.Condition(self._lock)
        self._batch_queue = []
        self._status = _Communicator.STATUS_CONTINUE
        self._reset_count = 0

    @property
    def is_terminated(self):
        with self._lock:
            return self._status == _Communicator.STATUS_TERMINATE

    # called from iterator
    def get(self):
        with self._lock:
            while len(self._batch_queue) == 0:
                self._not_empty_cond.wait(_response_time)
            batch, prefetch_state = self._batch_queue.pop(0)
            self._not_full_cond.notify()
            return batch, prefetch_state

    # called from iterator
    def reset(self, prefetch_state):
        with self._lock:
            self._status = _Communicator.STATUS_RESET
            self._prefetch_state = prefetch_state
            self._batch_queue = []
            self._not_full_cond.notify()
            self._reset_count += 1

    # called from iterator
    def terminate(self):
        with self._lock:
            self._status = _Communicator.STATUS_TERMINATE
            self._batch_queue = []
            self._not_full_cond.notify()
            self._reset_count += 1

    # called from thread
    def check(self):
        with self._lock:
            status = self._status
            self._status = _Communicator.STATUS_CONTINUE
            prefetch_state = None
            if status == _Communicator.STATUS_RESET:
                prefetch_state = self._prefetch_state
            return status, prefetch_state, self._reset_count

    # called from thread
    def put(self, batch, prefetch_state, reset_count):
        with self._lock:
            if len(self._batch_queue) == self.n_prefetch:
                self._not_full_cond.wait()
            if reset_count == self._reset_count:
                self._batch_queue.append((batch, prefetch_state))
                self._not_empty_cond.notify()


class _PrefetchLoop(object):

    def __init__(self, dataset, batch_size, repeat,
                 n_processes, n_prefetch, mem_size, comm,
                 order_sampler,
                 _interruption_testing):
        self.dataset = dataset
        self.batch_size = batch_size
        self.repeat = repeat
        self.n_processes = n_processes
        self.mem_size = mem_size
        self.comm = comm
        self.order_sampler = order_sampler

        self._allocate_shared_memory()
        self._pool = None

        # Use a distinct RandomState in the thread
        # for deterministic random number generation.
        # To support 32-bit platform and numpy < 1.11,
        # the seed is taken in a verbose manner.
        seed = numpy.asscalar(
            numpy.random.randint(-(1 << 31), 1 << 31, 1).astype('uint32'))
        self._random = numpy.random.RandomState(seed)

        self._interruption_testing = _interruption_testing

    def measure_required(self):
        return self.mem_size is None

    def measure(self):
        status, prefetch_state, _ = self.comm.check()
        if status == _Communicator.STATUS_RESET:
            self.prefetch_state = prefetch_state

        indices = self._proceed()
        if indices is None:  # stop iteration
            batch = None
        else:
            batch = [self.dataset[idx] for idx in indices]
            self.mem_size = max(map(_measure, batch))
            self._allocate_shared_memory()

        return batch, self.prefetch_state

    def _allocate_shared_memory(self):
        if self.measure_required():
            self.mem_bulk = None
        else:
            self.mem_bulk = \
                sharedctypes.RawArray('b', self.batch_size * self.mem_size)

    def launch_thread(self):
        self._pool = multiprocessing.Pool(
            processes=self.n_processes,
            initializer=_fetch_setup,
            initargs=(self.dataset, self.mem_size, self.mem_bulk))
        if self._interruption_testing:
            pids = self._pool.map(_report_pid, range(self.n_processes))
            print(' '.join(map(str, pids)))
            sys.stdout.flush()

        thread = threading.Thread(target=self._run, name='prefetch_loop')
        thread.setDaemon(True)
        thread.start()
        return thread

    def _run(self):
        alive = True
        try:
            while alive:
                alive = self._task()
        finally:
            self._pool.close()
            self._pool.join()

    def _task(self):
        status, prefetch_state, reset_count = self.comm.check()
        if status == _Communicator.STATUS_RESET:
            self.prefetch_state = prefetch_state
        elif status == _Communicator.STATUS_TERMINATE:
            return False  # stop loop

        indices = self._proceed()
        if indices is None:  # stop iteration
            batch = None
        else:
            future = self._pool.map_async(_fetch_run, enumerate(indices))
            while True:
                try:
                    data_all = future.get(_response_time)
                except multiprocessing.TimeoutError:
                    if self.comm.is_terminated:
                        return False
                else:
                    break

            batch = [_unpack(data, self.mem_bulk) for data in data_all]

        self.comm.put(batch, self.prefetch_state, reset_count)
        return True

    def _proceed(self):
        (pos, epoch, is_new_epoch,
            previous_epoch_detail, order) = self.prefetch_state
        n = len(order) if order is not None else len(self.dataset)

        if pos < self.batch_size and epoch > 0 and not self.repeat:
            return None  # stop iteration

        previous_epoch_detail = epoch + pos / n

        new_pos = pos + self.batch_size
        if new_pos < n:
            if order is None:
                indices = numpy.arange(pos, new_pos)
            else:
                indices = order[pos:new_pos]
            is_new_epoch = False
        else:
            new_pos = new_pos - n if self.repeat else 0

            if order is None:
                indices = numpy.arange(pos, n)
                if self.repeat:
                    indices = \
                        numpy.concatenate((indices, numpy.arange(new_pos)))
            else:
                indices = order[pos:n]
                if self.repeat:
<<<<<<< HEAD
                    new_order = self.order_sampler(order, pos)
                    if len(new_order) != n:
                        raise ValueError('The size of order does not match '
                                         'the size of the previous order.')
                    order = new_order
=======
                    order = self._random.permutation(n)
>>>>>>> eaf16627
                    indices = \
                        numpy.concatenate((indices, order[:new_pos]))
            epoch += 1
            is_new_epoch = True

        self.prefetch_state = _PrefetchState(
            new_pos, epoch, is_new_epoch,
            previous_epoch_detail, order)
        return indices


# Using `parametarized` funciton (e.g. bound method) with Pool is tricky due to
# restrictions imposed by Pickle. Picklable types differ across versions.
# Just using top-level function with globals seems to be safest.
# it doesn't mean thread safety broken or global variables visible;
# notice that each process uses different address space.
# To make static linter happy, we first initialize global variables.
_fetch_dataset = None
_fetch_mem_size = None
_fetch_mem_bulk = None


def _fetch_setup(dataset, mem_size, mem_bulk):
    global _fetch_dataset, _fetch_mem_size, _fetch_mem_bulk
    signal.signal(signal.SIGINT, signal.SIG_IGN)
    _fetch_dataset = dataset
    _fetch_mem_size = mem_size
    _fetch_mem_bulk = mem_bulk


def _fetch_run(inputs):
    i, index = inputs
    data = _fetch_dataset[index]
    if _fetch_mem_bulk is not None:
        offset = i * _fetch_mem_size
        limit = offset + _fetch_mem_size
        data = _pack(data, _fetch_mem_bulk, offset, limit)
    return data


def _report_pid(_):  # for testing
    return multiprocessing.current_process().pid


class _PackedNdarray(object):

    def __init__(self, array, mem, offset):
        self.shape = array.shape
        self.dtype = array.dtype
        self.nbytes = array.nbytes
        self.size = array.size
        self.offset = offset
        total = self.offset + self.nbytes
        if total > len(mem):
            raise ValueError(
                'Shared memory size is too small. expect:{}, actual:{}'.format(
                    total, len(mem)))
        target = numpy.frombuffer(mem, self.dtype, self.size, self.offset)
        target[...] = array.ravel()

    def unpack(self, mem):
        ret = numpy.frombuffer(mem, self.dtype, self.size, self.offset)
        ret = ret.reshape(self.shape).copy()
        return ret


def _measure(data):
    expect = 0
    t = type(data)
    if t is tuple or t is list or t is dict:
        for v in data:
            if isinstance(v, numpy.ndarray):
                expect += v.nbytes
    return expect


def _pack(data, mem, offset, limit):
    if len(mem) == 0:
        return data
    t = type(data)
    over = False
    if t is tuple or t is list:
        ret = []
        for v in data:
            if isinstance(v, numpy.ndarray):
                if v.nbytes + offset > limit:
                    over = True
                else:
                    v = _PackedNdarray(v, mem, offset)
                    offset += v.nbytes
            ret.append(v)
        data = t(ret)
    elif t is dict:
        ret = {}
        for k, v in six.iteritems(data):
            if isinstance(v, numpy.ndarray):
                if v.nbytes + offset > limit:
                    over = True
                else:
                    v = _PackedNdarray(v, mem, offset)
                    offset += v.nbytes
            ret[k] = v
        data = ret
    elif t is numpy.ndarray:
        if data.nbytes + offset > limit:
            over = True
        else:
            data = _PackedNdarray(data, mem, offset)
            offset += data.nbytes
    if over:
        expect = _measure(data)
        warnings.warn(
            'Shared memory size is too small.\n' +
            'Please set shared_mem option for MultiprocessIterator.\n' +
            'Expect shared memory size: {} bytes.\n'.format(expect) +
            'Actual shared memory size: {} bytes.'.format(limit - offset),
            UserWarning)
    return data


def _unpack(data, mem):
    if len(mem) == 0:
        return data
    t = type(data)
    if t is tuple or t is list:
        ret = []
        for v in data:
            if isinstance(v, _PackedNdarray):
                v = v.unpack(mem)
            ret.append(v)
        data = t(ret)
    elif t is dict:
        ret = {}
        for k, v in six.iteritems(data):
            if isinstance(v, _PackedNdarray):
                v = v.unpack(mem)
            ret[k] = v
        data = ret
    elif t is _PackedNdarray:
        data = data.unpack(mem)
    return data<|MERGE_RESOLUTION|>--- conflicted
+++ resolved
@@ -12,7 +12,7 @@
 
 from chainer.dataset import iterator
 from chainer.iterators.order_samplers import no_shuffle_order_sampler
-from chainer.iterators.order_samplers import shuffle_order_sampler
+from chainer.iterators.order_samplers import ShuffleOrderSampler
 
 
 _response_time = 1.
@@ -77,21 +77,18 @@
         self.n_prefetch = max(n_prefetch, 1)
         self.shared_mem = shared_mem
 
-<<<<<<< HEAD
         if self.shuffle and order_sampler is not None:
             raise ValueError(
                 'shuffle should be False when custom order_sampler is used')
         if order_sampler is None:
             if self.shuffle:
-                order_sampler = shuffle_order_sampler
+                order_sampler = ShuffleOrderSampler()
             else:
                 order_sampler = no_shuffle_order_sampler
         self.order_sampler = order_sampler
 
         self._finalized = False
 
-=======
->>>>>>> eaf16627
         self._comm = _Communicator(self.n_prefetch)
         self.reset()
 
@@ -310,14 +307,6 @@
         self._allocate_shared_memory()
         self._pool = None
 
-        # Use a distinct RandomState in the thread
-        # for deterministic random number generation.
-        # To support 32-bit platform and numpy < 1.11,
-        # the seed is taken in a verbose manner.
-        seed = numpy.asscalar(
-            numpy.random.randint(-(1 << 31), 1 << 31, 1).astype('uint32'))
-        self._random = numpy.random.RandomState(seed)
-
         self._interruption_testing = _interruption_testing
 
     def measure_required(self):
@@ -423,15 +412,11 @@
             else:
                 indices = order[pos:n]
                 if self.repeat:
-<<<<<<< HEAD
                     new_order = self.order_sampler(order, pos)
                     if len(new_order) != n:
                         raise ValueError('The size of order does not match '
                                          'the size of the previous order.')
                     order = new_order
-=======
-                    order = self._random.permutation(n)
->>>>>>> eaf16627
                     indices = \
                         numpy.concatenate((indices, order[:new_pos]))
             epoch += 1
