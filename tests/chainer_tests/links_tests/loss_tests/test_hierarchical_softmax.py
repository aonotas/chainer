import copy
import unittest

import numpy
import six

import chainer
from chainer import cuda
from chainer import gradient_check
from chainer import links
from chainer import testing
from chainer.testing import attr
from chainer.testing import condition


class TestHuffmanTree(unittest.TestCase):

    def test_empty(self):
        with self.assertRaises(ValueError):
            links.BinaryHierarchicalSoftmax.create_huffman_tree({})

    def test_simple(self):
        tree = links.BinaryHierarchicalSoftmax.create_huffman_tree(
            {'x': 8, 'y': 6, 'z': 5, 'w': 4, 'v': 3})
        expect = (('z', 'y'), (('v', 'w'), 'x'))
        self.assertEqual(expect, tree)

    def test_same_count(self):
        tree = links.BinaryHierarchicalSoftmax.create_huffman_tree(
            {'x': 1, 'y': 2, 'z': 3})
        # Order of the same items are not defined.
        self.assertTrue((('x', 'y'), 'z') == tree or
                        ('z', ('x', 'y')) == tree)


class TestBinaryHierarchicalSoftmax(unittest.TestCase):

    def setUp(self):
        tree = ((0, 1), ((2, 3), 4))
        self.link = links.BinaryHierarchicalSoftmax(3, tree)
        self.link.cleargrads()
        self.x = numpy.random.uniform(-1, 1, (2, 3)).astype(numpy.float32)
        self.t = numpy.array([0, 2]).astype(numpy.int32)
        self.gy = numpy.random.uniform(-1, 1, ()).astype(numpy.float32)

        self.W = self.link.W.data.copy()
        _func = copy.deepcopy(self.link)._func
        self.paths = _func.paths
        self.codes = _func.codes
        self.begins = _func.begins

        # Compute max value in `tree`
        self.max_value_tree = 0
        self.compute_max_value_in_tree(tree)

    def compute_max_value_in_tree(self, node):
        if isinstance(node, tuple):
            left, right = node
            self.compute_max_value_in_tree(left)
            self.compute_max_value_in_tree(right)
        else:
            if self.max_value_tree < node:
                self.max_value_tree = node

    def check_sum(self, x, gpu=False):
        total = 0
        for i in range(5):
            t = numpy.array([i], dtype=numpy.int32)
            if gpu:
                t = cuda.to_gpu(t)
            loss = self.link(chainer.Variable(x), chainer.Variable(t)).data
            self.assertEqual(loss.dtype, numpy.float32)
            self.assertEqual(loss.shape, ())
            total += numpy.exp(-cuda.to_cpu(loss))
        self.assertAlmostEqual(1.0, float(total), delta=1.0e-5)

    @condition.retry(3)
    def test_sum_cpu(self):
        x = numpy.array([[1.0, 2.0, 3.0]], numpy.float32)
        self.check_sum(x)

    @attr.gpu
    @condition.retry(3)
    def test_sum_gpu(self):
        x = numpy.array([[1.0, 2.0, 3.0]], numpy.float32)
        self.link.to_gpu()
        self.check_sum(cuda.to_gpu(x), gpu=True)

    @attr.gpu
    def test_forward(self):
        # TODO(unno): We need to test return values of forward function.
        cpu_loss = self.link(chainer.Variable(self.x),
                             chainer.Variable(self.t)).data
        self.link.to_gpu()
        gpu_loss = self.link(chainer.Variable(cuda.to_gpu(self.x)),
                             chainer.Variable(cuda.to_gpu(self.t))).data
        testing.assert_allclose(
            cpu_loss, cuda.to_cpu(gpu_loss))

    def check_backward(self, x_data, t_data, y_grad):
        gradient_check.check_backward(
            self.link, (x_data, t_data), y_grad, self.link.W,
            atol=1e-4, rtol=1e-3)

    @condition.retry(3)
    def test_backward_cpu(self):
        self.check_backward(self.x, self.t, self.gy)

    @attr.gpu
    @condition.retry(3)
    def test_backward_gpu(self):
        self.link.to_gpu()
        self.check_backward(cuda.to_gpu(self.x),
                            cuda.to_gpu(self.t),
                            cuda.to_gpu(self.gy))

    @attr.gpu
    def test_to_cpu(self):
        f = copy.deepcopy(self.link)._func
        self.link.to_gpu()
        self.link.to_cpu()
        g = self.link._func

        self.assertTrue((f.begins == g.begins).all())
        self.assertTrue((f.paths == g.paths).all())
        self.assertTrue((f.codes == g.codes).all())

<<<<<<< HEAD
=======
    
>>>>>>> a1157030
    def compute_argmax(self, x, gpu):
        if gpu:
            x = cuda.to_cpu(x)
        batchsize = x.shape[0]
        expercted_result = []
        for i in six.moves.range(batchsize):
<<<<<<< HEAD
            scores = []
            for t in six.moves.range(self.max_value_tree + 1):
                begin = self.begins[t]
                end = self.begins[t + 1]
                w = self.W[self.paths[begin:end]]
                wxy = w.dot(x[i]) * self.codes[begin:end]
                score = -numpy.logaddexp(0.0, -wxy)
                score = numpy.sum(score)
                scores.append(score)
            expect = numpy.argmax(scores).astype('i')
=======
            scores = self.compute_score_manually(x[i], gpu)
            expect = numpy.argmax(scores).astype('i')
            expect = numpy.array([expect], dtype='i')
>>>>>>> a1157030
            if gpu:
                expect = cuda.to_gpu(expect)
            expercted_result.append(expect)
        return expercted_result
<<<<<<< HEAD

    def check_argmax(self, x, gpu=False):
        # Compute correct argmax word index.
=======
    

    def node_score(self, node_index, x, code):
        return 1 / (numpy.exp( - self.W[node_index].dot(x) * code) + 1)
   
    def compute_score_manually(self, x, gpu):
        # tree = ((0, 1), ((2, 3), 4))
        scores = numpy.zeros((5, ), dtype='f')
        scores[0] = self.node_score(0, x, 1) * self.node_score(1, x, 1)
        scores[1] = self.node_score(0, x, 1) * self.node_score(1, x, -1)
        scores[2] = self.node_score(0, x, -1) * self.node_score(2, x, 1) * self.node_score(3, x, 1)
        scores[3] = self.node_score(0, x, -1) * self.node_score(2, x, 1) * self.node_score(3, x, -1)
        scores[4] = self.node_score(0, x, -1) * self.node_score(2, x, -1)
        return scores
        

    def check_argmax(self, x, gpu=False):
        # Compute correct argmax word index.
       
>>>>>>> a1157030
        expercted_result = self.compute_argmax(x, gpu)

        x = chainer.Variable(x)
        result = self.link.argmax(x)
        self.assertIsInstance(result, self.link.xp.ndarray)
        self.assertEqual(len(result), x.shape[0])
        for word_id, expect in six.moves.zip(result, expercted_result):
            self.assertEqual(word_id.dtype, self.link.xp.int32)
            # Check if the result is in the valid range
            self.assertLessEqual(0, word_id)
            self.assertLessEqual(word_id, self.max_value_tree)
            # Check if result is equal to expect result.
            self.assertEqual(expect, word_id)

    def test_argmax_cpu(self):
        x = numpy.array([[1.0, 2.0, 3.0], [1.5, 2.5, 3.5]], numpy.float32)
        self.check_argmax(x, gpu=False)

    @attr.gpu
    def test_argmax_gpu(self):
        x = numpy.array([[1.0, 2.0, 3.0], [1.5, 2.5, 3.5]], numpy.float32)
        self.link.to_gpu()
        self.check_argmax(cuda.to_gpu(x), gpu=True)


testing.run_module(__name__, __file__)<|MERGE_RESOLUTION|>--- conflicted
+++ resolved
@@ -125,41 +125,20 @@
         self.assertTrue((f.paths == g.paths).all())
         self.assertTrue((f.codes == g.codes).all())
 
-<<<<<<< HEAD
-=======
     
->>>>>>> a1157030
     def compute_argmax(self, x, gpu):
         if gpu:
             x = cuda.to_cpu(x)
         batchsize = x.shape[0]
         expercted_result = []
         for i in six.moves.range(batchsize):
-<<<<<<< HEAD
-            scores = []
-            for t in six.moves.range(self.max_value_tree + 1):
-                begin = self.begins[t]
-                end = self.begins[t + 1]
-                w = self.W[self.paths[begin:end]]
-                wxy = w.dot(x[i]) * self.codes[begin:end]
-                score = -numpy.logaddexp(0.0, -wxy)
-                score = numpy.sum(score)
-                scores.append(score)
-            expect = numpy.argmax(scores).astype('i')
-=======
             scores = self.compute_score_manually(x[i], gpu)
             expect = numpy.argmax(scores).astype('i')
             expect = numpy.array([expect], dtype='i')
->>>>>>> a1157030
             if gpu:
                 expect = cuda.to_gpu(expect)
             expercted_result.append(expect)
         return expercted_result
-<<<<<<< HEAD
-
-    def check_argmax(self, x, gpu=False):
-        # Compute correct argmax word index.
-=======
     
 
     def node_score(self, node_index, x, code):
@@ -179,7 +158,6 @@
     def check_argmax(self, x, gpu=False):
         # Compute correct argmax word index.
        
->>>>>>> a1157030
         expercted_result = self.compute_argmax(x, gpu)
 
         x = chainer.Variable(x)
