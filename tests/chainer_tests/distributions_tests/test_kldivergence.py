import unittest

import chainer
from chainer.backends import cuda
from chainer import distributions
from chainer import testing
from chainer.testing import attr
import numpy


@testing.parameterize(*testing.product({
    'shape': [(3, 2), (1,)],
    'is_variable': [True, False],
}))
@testing.fix_random()
class TestKLDivergence(unittest.TestCase):

    def check_kl(self, dist1, dist2):
        kl = chainer.kl_divergence(dist1, dist2).data
        if isinstance(kl, cuda.ndarray):
            kl = kl.get()

        sample = dist1.sample(300000)
        mc_kl = dist1.log_prob(sample).data - dist2.log_prob(sample).data
        if isinstance(mc_kl, cuda.ndarray):
            mc_kl = mc_kl.get()
        mc_kl = numpy.nanmean(mc_kl, axis=0)

        print(kl, mc_kl)
        testing.assert_allclose(kl, mc_kl, atol=1e-2, rtol=1e-2)

    def encode_params(self, params, is_gpu=False):
        if is_gpu:
            params = {k: cuda.to_gpu(v) for k, v in params.items()}

        if self.is_variable:
            params = {k: chainer.Variable(v) for k, v in params.items()}

        return params

    def make_bernoulli_dist(self, is_gpu=False):
        p = numpy.random.uniform(0, 1, self.shape).astype(numpy.float32)
        params = self.encode_params({"p": p}, is_gpu)
        return distributions.Bernoulli(**params)

<<<<<<< HEAD
    def make_categorical_dist(self, is_gpu=False):
        p = numpy.random.normal(size=self.shape+(3,)).astype(numpy.float32)
        p = numpy.exp(p)
        p /= numpy.expand_dims(p.sum(axis=-1), axis=-1)
        params = self.encode_params({"p": p}, is_gpu)
        return distributions.Categorical(**params)
=======
    def make_beta_dist(self, is_gpu=False):
        a = numpy.random.uniform(0.5, 10, self.shape).astype(numpy.float32)
        b = numpy.random.uniform(0.5, 10, self.shape).astype(numpy.float32)
        params = self.encode_params({"a": a, "b": b}, is_gpu)
        return distributions.Beta(**params)
>>>>>>> 168a0243

    def make_laplace_dist(self, is_gpu=False):
        loc = numpy.random.uniform(-1, 1, self.shape).astype(numpy.float32)
        scale = numpy.exp(
            numpy.random.uniform(-1, 1, self.shape)).astype(numpy.float32)
        params = self.encode_params({"loc": loc, "scale": scale}, is_gpu)
        return distributions.Laplace(**params)

    def make_log_normal_dist(self, is_gpu=False):
        mu = numpy.random.uniform(-1, 1, self.shape).astype(numpy.float32)
        sigma = numpy.exp(
            numpy.random.uniform(-1, 1, self.shape)).astype(numpy.float32)
        params = self.encode_params({"mu": mu, "sigma": sigma}, is_gpu)
        return distributions.LogNormal(**params)

    def make_normal_dist(self, is_gpu=False, use_log_scale=False):
        loc = numpy.random.uniform(-1, 1, self.shape).astype(numpy.float32)
        if use_log_scale:
            log_scale = numpy.random.uniform(
                -1, 1, self.shape).astype(numpy.float32)
            params = self.encode_params(
                {"loc": loc, "log_scale": log_scale}, is_gpu)
        else:
            scale = numpy.exp(
                numpy.random.uniform(-1, 1, self.shape)).astype(numpy.float32)
            params = self.encode_params({"loc": loc, "scale": scale}, is_gpu)
        return distributions.Normal(**params)

    def make_multivariatenormal_dist(self, is_gpu=False):
        loc = numpy.random.uniform(
            -1, 1, self.shape + (3,)).astype(numpy.float32)
        cov = numpy.random.normal(size=(numpy.prod(self.shape),) + (3, 3))
        cov = [cov_.dot(cov_.T) for cov_ in cov]
        cov = numpy.vstack(cov).reshape(self.shape + (3, 3))
        scale_tril = numpy.linalg.cholesky(cov).astype(numpy.float32)
        params = self.encode_params(
            {"loc": loc, "scale_tril": scale_tril}, is_gpu)
        return distributions.MultivariateNormal(**params)

    def make_uniform_dist(self, is_gpu=False, low=None, high=None,
                          loc=None, scale=None, use_loc_scale=False):
        if use_loc_scale:
            if loc is None:
                loc = numpy.random.uniform(
                    -3, 0, self.shape).astype(numpy.float32)
            if scale is None:
                scale = numpy.random.uniform(
                    1, 5, self.shape).astype(numpy.float32)
            params = self.encode_params({"loc": loc, "scale": scale}, is_gpu)
        else:
            if low is None:
                low = numpy.random.uniform(
                    -3, 0, self.shape).astype(numpy.float32)
            if high is None:
                high = numpy.random.uniform(
                    low + 1, low + 6, self.shape).astype(numpy.float32)
            params = self.encode_params({"low": low, "high": high}, is_gpu)
        return distributions.Uniform(**params)

    def test_bernoulli_bernoulli_cpu(self):
        dist1 = self.make_bernoulli_dist()
        dist2 = self.make_bernoulli_dist()
        self.check_kl(dist1, dist2)

    @attr.gpu
    def test_bernoulli_bernoulli_gpu(self):
        dist1 = self.make_bernoulli_dist(True)
        dist2 = self.make_bernoulli_dist(True)
        self.check_kl(dist1, dist2)

<<<<<<< HEAD
    @testing.with_requires('numpy>=1.11')
    def test_categorical_categorical_cpu(self):
        dist1 = self.make_categorical_dist()
        dist2 = self.make_categorical_dist()
        self.check_kl(dist1, dist2)

    @attr.gpu
    def test_categorical_categorical_gpu(self):
        dist1 = self.make_categorical_dist(True)
        dist2 = self.make_categorical_dist(True)
=======
    @testing.with_requires('scipy')
    def test_beta_beta_cpu(self):
        dist1 = self.make_beta_dist()
        dist2 = self.make_beta_dist()
        self.check_kl(dist1, dist2)

    @testing.with_requires('scipy')
    @attr.gpu
    def test_beta_beta_gpu(self):
        dist1 = self.make_beta_dist(True)
        dist2 = self.make_beta_dist(True)
>>>>>>> 168a0243
        self.check_kl(dist1, dist2)

    def test_laplace_laplace_cpu(self):
        dist1 = self.make_laplace_dist()
        dist2 = self.make_laplace_dist()
        self.check_kl(dist1, dist2)

    @attr.gpu
    def test_laplace_laplace_gpu(self):
        dist1 = self.make_laplace_dist(True)
        dist2 = self.make_laplace_dist(True)
        self.check_kl(dist1, dist2)

    def test_log_normal_log_normal_cpu(self):
        dist1 = self.make_log_normal_dist()
        dist2 = self.make_log_normal_dist()
        self.check_kl(dist1, dist2)

    @attr.gpu
    def test_log_normal_log_normal_gpu(self):
        dist1 = self.make_log_normal_dist(True)
        dist2 = self.make_log_normal_dist(True)
        self.check_kl(dist1, dist2)

    def test_normal_normal_cpu(self):
        for use_log_scale1 in [True, False]:
            for use_log_scale2 in [True, False]:
                dist1 = self.make_normal_dist(use_log_scale=use_log_scale1)
                dist2 = self.make_normal_dist(use_log_scale=use_log_scale2)
                self.check_kl(dist1, dist2)

    @attr.gpu
    def test_normal_normal_gpu(self):
        for use_log_scale1 in [True, False]:
            for use_log_scale2 in [True, False]:
                dist1 = self.make_normal_dist(
                    True, use_log_scale=use_log_scale1)
                dist2 = self.make_normal_dist(
                    True, use_log_scale=use_log_scale2)
                self.check_kl(dist1, dist2)

    @testing.with_requires('scipy')
    def test_multivariatenormal_multivariatenormal_cpu(self):
        dist1 = self.make_multivariatenormal_dist()
        dist2 = self.make_multivariatenormal_dist()
        self.check_kl(dist1, dist2)

    @attr.gpu
    def test_multivariatenormal_multivariatenormal_gpu(self):
        dist1 = self.make_multivariatenormal_dist(True)
        dist2 = self.make_multivariatenormal_dist(True)
        self.check_kl(dist1, dist2)

    def test_uniform_uniform_cpu(self):
        for use_loc_scale1 in [True, False]:
            for use_loc_scale2 in [True, False]:
                dist1 = self.make_uniform_dist(use_loc_scale=use_loc_scale1)
                dist2 = self.make_uniform_dist(use_loc_scale=use_loc_scale2)
                self.check_kl(dist1, dist2)

    @attr.gpu
    def test_uniform_uniform_gpu(self):
        for use_loc_scale1 in [True, False]:
            for use_loc_scale2 in [True, False]:
                dist1 = self.make_uniform_dist(
                    True, use_loc_scale=use_loc_scale1)
                dist2 = self.make_uniform_dist(
                    True, use_loc_scale=use_loc_scale2)
                self.check_kl(dist1, dist2)


testing.run_module(__name__, __file__)<|MERGE_RESOLUTION|>--- conflicted
+++ resolved
@@ -43,20 +43,18 @@
         params = self.encode_params({"p": p}, is_gpu)
         return distributions.Bernoulli(**params)
 
-<<<<<<< HEAD
+    def make_beta_dist(self, is_gpu=False):
+        a = numpy.random.uniform(0.5, 10, self.shape).astype(numpy.float32)
+        b = numpy.random.uniform(0.5, 10, self.shape).astype(numpy.float32)
+        params = self.encode_params({"a": a, "b": b}, is_gpu)
+        return distributions.Beta(**params)
+
     def make_categorical_dist(self, is_gpu=False):
         p = numpy.random.normal(size=self.shape+(3,)).astype(numpy.float32)
         p = numpy.exp(p)
         p /= numpy.expand_dims(p.sum(axis=-1), axis=-1)
         params = self.encode_params({"p": p}, is_gpu)
         return distributions.Categorical(**params)
-=======
-    def make_beta_dist(self, is_gpu=False):
-        a = numpy.random.uniform(0.5, 10, self.shape).astype(numpy.float32)
-        b = numpy.random.uniform(0.5, 10, self.shape).astype(numpy.float32)
-        params = self.encode_params({"a": a, "b": b}, is_gpu)
-        return distributions.Beta(**params)
->>>>>>> 168a0243
 
     def make_laplace_dist(self, is_gpu=False):
         loc = numpy.random.uniform(-1, 1, self.shape).astype(numpy.float32)
@@ -127,7 +125,19 @@
         dist2 = self.make_bernoulli_dist(True)
         self.check_kl(dist1, dist2)
 
-<<<<<<< HEAD
+    @testing.with_requires('scipy')
+    def test_beta_beta_cpu(self):
+        dist1 = self.make_beta_dist()
+        dist2 = self.make_beta_dist()
+        self.check_kl(dist1, dist2)
+
+    @testing.with_requires('scipy')
+    @attr.gpu
+    def test_beta_beta_gpu(self):
+        dist1 = self.make_beta_dist(True)
+        dist2 = self.make_beta_dist(True)
+        self.check_kl(dist1, dist2)
+
     @testing.with_requires('numpy>=1.11')
     def test_categorical_categorical_cpu(self):
         dist1 = self.make_categorical_dist()
@@ -138,19 +148,6 @@
     def test_categorical_categorical_gpu(self):
         dist1 = self.make_categorical_dist(True)
         dist2 = self.make_categorical_dist(True)
-=======
-    @testing.with_requires('scipy')
-    def test_beta_beta_cpu(self):
-        dist1 = self.make_beta_dist()
-        dist2 = self.make_beta_dist()
-        self.check_kl(dist1, dist2)
-
-    @testing.with_requires('scipy')
-    @attr.gpu
-    def test_beta_beta_gpu(self):
-        dist1 = self.make_beta_dist(True)
-        dist2 = self.make_beta_dist(True)
->>>>>>> 168a0243
         self.check_kl(dist1, dist2)
 
     def test_laplace_laplace_cpu(self):
