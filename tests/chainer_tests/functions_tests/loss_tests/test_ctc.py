--- conflicted
+++ resolved
@@ -16,19 +16,11 @@
 class CTCTestBase(object):
 
     def setUp(self):
-<<<<<<< HEAD
         self.x = numpy.random.uniform(-1, 1, (4, 2, 3)).astype(numpy.float32)
         self.t = numpy.array([[2, 1], [1, 2]]).astype(numpy.int32)
         self.l = numpy.array([[0, 2, 0, 1, 0],
                               [0, 1, 0, 2, 0]]).astype(numpy.int32)
         self.blank_symbol = 0
-=======
-        self.x = numpy.random.uniform(-1, 1, (4, 2, 3)).astype(self.dtype)
-        self.t = numpy.array([[0, 1], [1, 0]]).astype(numpy.int32)
-        self.l = numpy.array([[2, 0, 2, 1, 2],
-                              [2, 1, 2, 0, 2]]).astype(numpy.int32)
-        self.blank_symbol = 2
->>>>>>> 381a61a8
         self.x_length = numpy.full((len(self.x[0]),), len(self.x), dtype='i')
         self.l_length = numpy.full((len(self.t),), len(self.t[0]), dtype='i')
         self.use_length = True
@@ -148,7 +140,6 @@
     @condition.retry(3)
     @attr.gpu
     def test_backward_gpu(self):
-<<<<<<< HEAD
         with chainer.using_config('use_cudnn', self.use_cudnn):
             self.check_backward(cuda.to_gpu(self.t),
                                 tuple(cuda.to_gpu(_x) for _x in self.x),
@@ -158,20 +149,9 @@
 
 
 @testing.parameterize(*testing.product({
-    'reduce': ['mean', 'no'],
-    'use_cudnn': ['always', 'auto', 'never']
-=======
-        self.check_backward(cuda.to_gpu(self.t),
-                            tuple(cuda.to_gpu(x_data) for x_data in self.x),
-                            cuda.to_gpu(self.l_length),
-                            cuda.to_gpu(self.x_length),
-                            cuda.to_gpu(self.gy))
-
-
-@testing.parameterize(*testing.product({
-    'dtype': [numpy.float16, numpy.float32, numpy.float64],
-    'reduce': ['mean', 'no'],
->>>>>>> 381a61a8
+    'dtype': [numpy.float16, numpy.float32, numpy.float64],
+    'reduce': ['mean', 'no'],
+    'use_cudnn': ['always', 'auto', 'never']
 }))
 class TestCTC(unittest.TestCase, CTCTestBase):
 
@@ -180,13 +160,9 @@
 
 
 @testing.parameterize(*testing.product({
-<<<<<<< HEAD
-    'reduce': ['mean', 'no'],
-    'use_cudnn': ['always', 'auto', 'never']
-=======
-    'dtype': [numpy.float16, numpy.float32, numpy.float64],
-    'reduce': ['mean', 'no'],
->>>>>>> 381a61a8
+    'dtype': [numpy.float16, numpy.float32, numpy.float64],
+    'reduce': ['mean', 'no'],
+    'use_cudnn': ['always', 'auto', 'never']
 }))
 class TestCTCWithoutLength(unittest.TestCase, CTCTestBase):
 
@@ -196,13 +172,9 @@
 
 
 @testing.parameterize(*testing.product({
-<<<<<<< HEAD
-    'reduce': ['mean', 'no'],
-    'use_cudnn': ['always', 'auto', 'never']
-=======
-    'dtype': [numpy.float16, numpy.float32, numpy.float64],
-    'reduce': ['mean', 'no'],
->>>>>>> 381a61a8
+    'dtype': [numpy.float16, numpy.float32, numpy.float64],
+    'reduce': ['mean', 'no'],
+    'use_cudnn': ['always', 'auto', 'never']
 }))
 class TestCTCWithLabelPadding(unittest.TestCase, CTCTestBase):
 
@@ -212,13 +184,9 @@
 
 
 @testing.parameterize(*testing.product({
-<<<<<<< HEAD
-    'reduce': ['mean', 'no'],
-    'use_cudnn': ['always', 'auto', 'never']
-=======
-    'dtype': [numpy.float16, numpy.float32, numpy.float64],
-    'reduce': ['mean', 'no'],
->>>>>>> 381a61a8
+    'dtype': [numpy.float16, numpy.float32, numpy.float64],
+    'reduce': ['mean', 'no'],
+    'use_cudnn': ['always', 'auto', 'never']
 }))
 class TestCTCWithInputPadding(unittest.TestCase, CTCTestBase):
 
@@ -228,13 +196,9 @@
 
 
 @testing.parameterize(*testing.product({
-<<<<<<< HEAD
-    'reduce': ['mean', 'no'],
-    'use_cudnn': ['always', 'auto', 'never']
-=======
-    'dtype': [numpy.float16, numpy.float32, numpy.float64],
-    'reduce': ['mean', 'no'],
->>>>>>> 381a61a8
+    'dtype': [numpy.float16, numpy.float32, numpy.float64],
+    'reduce': ['mean', 'no'],
+    'use_cudnn': ['always', 'auto', 'never']
 }))
 class TestCTCWithAllPadding(unittest.TestCase, CTCTestBase):
 
@@ -246,13 +210,9 @@
 
 
 @testing.parameterize(*testing.product({
-<<<<<<< HEAD
-    'reduce': ['mean', 'no'],
-    'use_cudnn': ['always', 'auto', 'never']
-=======
-    'dtype': [numpy.float16, numpy.float32, numpy.float64],
-    'reduce': ['mean', 'no'],
->>>>>>> 381a61a8
+    'dtype': [numpy.float16, numpy.float32, numpy.float64],
+    'reduce': ['mean', 'no'],
+    'use_cudnn': ['always', 'auto', 'never']
 }))
 class TestCTCWithRepeatedLabel(unittest.TestCase, CTCTestBase):
 
@@ -265,30 +225,19 @@
 
 
 @testing.parameterize(*testing.product({
-<<<<<<< HEAD
-    'reduce': ['mean', 'no'],
-    'use_cudnn': ['always', 'auto', 'never']
-=======
-    'dtype': [numpy.float16, numpy.float32, numpy.float64],
-    'reduce': ['mean', 'no'],
->>>>>>> 381a61a8
+    'dtype': [numpy.float16, numpy.float32, numpy.float64],
+    'reduce': ['mean', 'no'],
+    'use_cudnn': ['always', 'auto', 'never']
 }))
 class TestCTCBlankSymbol(unittest.TestCase, CTCTestBase):
 
     def setUp(self):
         CTCTestBase.setUp(self)
-<<<<<<< HEAD
         self.x = numpy.random.uniform(-1, 1, (4, 2, 4)).astype(numpy.float32)
         self.l = numpy.array([[0, 3, 0, 1, 0],
                               [0, 1, 0, 3, 0]]).astype(numpy.int32)
         self.t = numpy.array([[3, 1], [1, 3]]).astype(numpy.int32)
         self.blank_symbol = 0
-=======
-        self.x = numpy.random.uniform(-1, 1, (4, 2, 4)).astype(self.dtype)
-        self.l = numpy.array([[3, 0, 3, 1, 3],
-                              [3, 1, 3, 0, 3]]).astype(numpy.int32)
-        self.blank_symbol = 3
->>>>>>> 381a61a8
 
 
 class TestCTCUseNoBackpropMode(unittest.TestCase):
