import chainer
import numpy
import pytest

import chainerx
import chainerx.testing

from chainerx_tests import array_utils
from chainerx_tests import dtype_utils
from chainerx_tests import op_utils


class UnaryMathTestBase(object):

    def setup(self):
        in_dtype, = self.in_dtypes

        if numpy.dtype(in_dtype).kind != 'f':
            self.skip_backward_test = True
            self.skip_double_backward_test = True

        if in_dtype == 'float16':
            self.check_forward_options.update({'rtol': 1e-3, 'atol': 1e-3})
            self.check_backward_options.update({'rtol': 1e-3, 'atol': 1e-3})
            self.check_double_backward_options.update(
                {'rtol': 1e-2, 'atol': 1e-2})

    def generate_inputs(self):
        in_dtype, = self.in_dtypes
        if self.input == 'random':
            return array_utils.uniform(self.shape, in_dtype),
        if isinstance(self.input, (bool, int, float)):
            return numpy.full(self.shape, self.input, dtype=in_dtype),
        assert False

    def forward_xp(self, inputs, xp):
        a, = inputs
        # This cast was introduced in order to avoid decreasing precision.
        # ex.) numpy.sqrt(x) becomes a float16 array where x is an int8 array.
        a = dtype_utils.cast_if_numpy_array(xp, a, self.out_dtype)
        y = self.func(xp, a)
        y = dtype_utils.cast_if_numpy_array(xp, y, self.out_dtype)
        return y,


class BinaryMathTestBase(object):

    def setup(self):
        in_dtype1, in_dtype2 = self.in_dtypes

        kind1 = numpy.dtype(in_dtype1).kind
        kind2 = numpy.dtype(in_dtype2).kind
        if kind1 != 'f' or kind2 != 'f':
            self.skip_backward_test = True
            self.skip_double_backward_test = True

        if in_dtype1 == 'float16' or in_dtype2 == 'float16':
            self.check_forward_options.update({'rtol': 1e-3, 'atol': 1e-3})
            self.check_backward_options.update({'rtol': 1e-3, 'atol': 1e-3})
            self.check_double_backward_options.update(
                {'rtol': 1e-3, 'atol': 1e-3})

    def generate_inputs(self):
        in_dtype1, in_dtype2 = self.in_dtypes
        if self.input_lhs == 'random':
            a = array_utils.uniform(self.shape, in_dtype1)
        elif isinstance(self.input_lhs, (bool, int, float)):
            a = numpy.full(self.shape, self.input_lhs, dtype=in_dtype1)
        else:
            assert False
        if self.input_rhs == 'random':
            b = array_utils.uniform(self.shape, in_dtype2)
        elif isinstance(self.input_rhs, (bool, int, float)):
            b = numpy.full(self.shape, self.input_rhs, dtype=in_dtype2)
        else:
            assert False
        return a, b

    def forward_xp(self, inputs, xp):
        a, b = inputs
        # This cast was introduced in order to avoid decreasing precision.
        # ex.) x / y becomes a float16 array where x and y are an int8 arrays.
        a = dtype_utils.cast_if_numpy_array(xp, a, self.out_dtype)
        b = dtype_utils.cast_if_numpy_array(xp, b, self.out_dtype)
        y = self.func(xp, a, b)
        y = dtype_utils.cast_if_numpy_array(xp, y, self.out_dtype)
        return y,


class InplaceUnaryMathTestBase(UnaryMathTestBase):

    skip_backward_test = True
    skip_double_backward_test = True

    def forward_xp(self, inputs, xp):
        a, = inputs
        if xp is chainerx:
            a_ = a.as_grad_stopped().copy()
        else:
            a_ = a.copy()
        ret = self.func(xp, a_)
        assert ret is None  # func should not return anything
        return a_,


class InplaceBinaryMathTestBase(BinaryMathTestBase):

    skip_backward_test = True
    skip_double_backward_test = True

    def forward_xp(self, inputs, xp):
        a, b = inputs
        b = dtype_utils.cast_if_numpy_array(xp, b, a.dtype)
        if xp is chainerx:
            a_ = a.as_grad_stopped().copy()
            b_ = b.as_grad_stopped()
        else:
            a_ = a.copy()
            b_ = b
        ret = self.func(xp, a_, b_)
        assert ret is None  # func should not return anything
        return a_,


def _convert_numpy_scalar(scalar, dtype):
    # Implicit casting in NumPy's multiply depends on the 'casting' argument,
    # which is not yet supported (ChainerX always casts).
    # Therefore, we explicitly cast the scalar to the dtype of the ndarray
    # before the multiplication for NumPy.
    return numpy.dtype(dtype).type(scalar)


class MathScalarTestBase(UnaryMathTestBase):

    def func(self, xp, a):
        scalar = self.scalar_type(self.scalar_value)
        return self.func_scalar(xp, a, scalar)


class InplaceMathScalarTestBase(InplaceUnaryMathTestBase):

    def func(self, xp, a):
        scalar = self.scalar_type(self.scalar_value)
        if xp is numpy:
            # This cast is to avoid TypeError in the following case
            #     a: uint8 0-dim numpy.ndarray
            #     scalar: int
            in_dtype, = self.in_dtypes
            scalar = _convert_numpy_scalar(scalar, in_dtype)
        return self.func_scalar(xp, a, scalar)


def _make_same_in_out_dtypes(number_of_in_params, dtypes):
    return [((dtype,) * number_of_in_params, dtype) for dtype in dtypes]


_in_out_dtypes_arithmetic_invalid = [
    (('bool_', 'bool_'), 'bool_'),
    (('bool_', 'int8'), 'int8'),
    (('bool_', 'int16'), 'int16'),
    (('bool_', 'int32'), 'int32'),
    (('bool_', 'int64'), 'int64'),
    (('bool_', 'uint8'), 'uint8'),
    (('bool_', 'float16'), 'float16'),
    (('bool_', 'float32'), 'float32'),
    (('bool_', 'float64'), 'float64'),
    (('int8', 'bool_'), 'int8'),
    (('int16', 'bool_'), 'int16'),
    (('int32', 'bool_'), 'int32'),
    (('int64', 'bool_'), 'int64'),
    (('uint8', 'bool_'), 'uint8'),
    (('float16', 'bool_'), 'float16'),
    (('float32', 'bool_'), 'float32'),
    (('float64', 'bool_'), 'float64'),
]


_in_out_dtypes_arithmetic = [
    dtypes for dtypes in dtype_utils.result_dtypes_two_arrays
    if dtypes not in _in_out_dtypes_arithmetic_invalid
]


_in_out_dtypes_inplace_arithmetic_invalid = [
    ((t1, t2), t3) for (t1, t2), t3 in _in_out_dtypes_arithmetic
    if (numpy.dtype(t1).kind != 'f' and numpy.dtype(t2).kind == 'f')
] + _in_out_dtypes_arithmetic_invalid


_in_out_dtypes_inplace_arithmetic = [
    dtypes for dtypes in dtype_utils.result_dtypes_two_arrays
    if dtypes not in _in_out_dtypes_inplace_arithmetic_invalid
]


_in_out_dtypes_array_int_scalar = [
    # Int scalar.
    (('int8',), int, 'int8'),
    (('int16',), int, 'int16'),
    (('int32',), int, 'int32'),
    (('int64',), int, 'int64'),
    (('uint8',), int, 'uint8'),
    (('float16',), int, 'float16'),
    (('float32',), int, 'float32'),
    (('float64',), int, 'float64'),
]


_in_out_dtypes_int_array_float_scalar = [
    # Int arrays and float scalars.
    (('int8',), float, 'float32'),
    (('int16',), float, 'float32'),
    (('int32',), float, 'float32'),
    (('int64',), float, 'float32'),
    (('uint8',), float, 'float32'),
]


_in_out_dtypes_float_array_float_scalar = [
    # Float arrays and flaot scalars.
    (('float16',), float, 'float16'),
    (('float32',), float, 'float32'),
    (('float64',), float, 'float64'),
]


_in_out_dtypes_arithmetic_scalar = (
    _in_out_dtypes_array_int_scalar
    + _in_out_dtypes_int_array_float_scalar
    + _in_out_dtypes_float_array_float_scalar)


_in_out_dtypes_inplace_arithmetic_scalar = (
    _in_out_dtypes_array_int_scalar
    + _in_out_dtypes_float_array_float_scalar)


_in_out_dtypes_float_arithmetic_scalar = (
    _in_out_dtypes_int_array_float_scalar
    + _in_out_dtypes_float_array_float_scalar)


_in_out_dtypes_inplace_float_arithmetic_scalar = (
    _in_out_dtypes_float_array_float_scalar)


@op_utils.op_test(['native:0', 'cuda:0'])
@chainer.testing.parameterize(*(
    # Special shapes
    chainer.testing.product({
        'shape': [(), (0,), (1,), (2, 0, 3), (1, 1, 1), (2, 3)],
        'in_dtypes,out_dtype': (
            _make_same_in_out_dtypes(1, chainerx.testing.numeric_dtypes)),
        'input': ['random'],
        'is_module': [False],
    })
    # is_module
    + chainer.testing.product({
        'shape': [(2, 3)],
        'in_dtypes,out_dtype': (
            _make_same_in_out_dtypes(1, chainerx.testing.numeric_dtypes)),
        'input': ['random'],
        'is_module': [True, False],
    })
    # Special values
    + chainer.testing.product({
        'shape': [(2, 3)],
        'in_dtypes,out_dtype': (
            _make_same_in_out_dtypes(1, chainerx.testing.float_dtypes)),
        'input': [float('inf'), -float('inf'), float('nan')],
        'is_module': [False],
        'skip_backward_test': [True],
        'skip_double_backward_test': [True],
    })
))
class TestNegative(UnaryMathTestBase, op_utils.NumpyOpTest):

    def func(self, xp, a):
        if self.is_module:
            return xp.negative(a)
        else:
            return -a


@chainerx.testing.numpy_chainerx_array_equal(
    accept_error=(chainerx.DtypeError, TypeError))
@pytest.mark.parametrize_device(['native:0', 'cuda:0'])
def test_negative_invalid_bool(xp, device, is_module):
    x = xp.array([True, False], dtype='bool_')
    if is_module:
        xp.negative(x)
    else:
        -x


@op_utils.op_test(['native:0', 'cuda:0'])
@chainer.testing.parameterize(*(
    # Special shapes
    chainer.testing.product({
        'shape': [(), (0,), (1,), (2, 0, 3), (1, 1, 1), (2, 3)],
        'in_dtypes,out_dtype': (
            _make_same_in_out_dtypes(2, chainerx.testing.numeric_dtypes)),
        'input_lhs': ['random'],
        'input_rhs': ['random'],
        'is_module': [False],
    })
    # Dtype combinations
    + chainer.testing.product({
        'shape': [(2, 3)],
        'in_dtypes,out_dtype': _in_out_dtypes_arithmetic,
        'input_lhs': ['random'],
        'input_rhs': ['random'],
        'is_module': [False],
    })
    # is_module
    + chainer.testing.product({
        'shape': [(2, 3)],
        'in_dtypes,out_dtype': (
            _make_same_in_out_dtypes(2, chainerx.testing.numeric_dtypes)),
        'input_lhs': ['random'],
        'input_rhs': ['random'],
        'is_module': [True, False],
    })
    # Special values
    + chainer.testing.product({
        'shape': [(2, 3)],
        'in_dtypes,out_dtype': (
            _make_same_in_out_dtypes(2, chainerx.testing.float_dtypes)),
        'input_lhs': ['random', float('inf'), -float('inf'), float('nan')],
        'input_rhs': ['random', float('inf'), -float('inf'), float('nan')],
        'is_module': [False],
        'skip_backward_test': [True],
        'skip_double_backward_test': [True],
    })
))
class TestAdd(BinaryMathTestBase, op_utils.NumpyOpTest):

    def func(self, xp, a, b):
        if self.is_module:
            return xp.add(a, b)
        else:
            return a + b


@pytest.mark.parametrize_device(['native:0', 'cuda:0'])
@pytest.mark.parametrize('dtypes', _in_out_dtypes_arithmetic_invalid)
def test_add_invalid_dtypes(device, dtypes, is_module):
    (in_dtype1, in_dtype2), _ = dtypes
    shape = (2, 3)
    a = chainerx.array(array_utils.uniform(shape, in_dtype1))
    b = chainerx.array(array_utils.uniform(shape, in_dtype2))
    with pytest.raises(chainerx.DtypeError):
        if is_module:
            a + b
        else:
            chainerx.add(a, b)


@op_utils.op_test(['native:0', 'cuda:0'])
@chainer.testing.parameterize(*(
    # Special shapes
    chainer.testing.product({
        'shape': [(), (0,), (1,), (2, 0, 3), (1, 1, 1), (2, 3)],
        'in_dtypes,out_dtype': (
            _make_same_in_out_dtypes(2, chainerx.testing.numeric_dtypes)),
        'input_lhs': ['random'],
        'input_rhs': ['random'],
    })
    # Dtype combinations
    + chainer.testing.product({
        'shape': [(2, 3)],
        'in_dtypes,out_dtype': _in_out_dtypes_inplace_arithmetic,
        'input_lhs': ['random'],
        'input_rhs': ['random'],
    })
    # Special values
    + chainer.testing.product({
        'shape': [(2, 3)],
        'in_dtypes,out_dtype': (
            _make_same_in_out_dtypes(2, chainerx.testing.float_dtypes)),
        'input_lhs': ['random', float('inf'), -float('inf'), float('nan')],
        'input_rhs': ['random', float('inf'), -float('inf'), float('nan')],
        'skip_backward_test': [True],
        'skip_double_backward_test': [True],
    })
))
class TestIAdd(InplaceBinaryMathTestBase, op_utils.NumpyOpTest):

    def func(self, xp, a, b):
        a += b


@pytest.mark.parametrize_device(['native:0', 'cuda:0'])
@pytest.mark.parametrize('dtypes', _in_out_dtypes_inplace_arithmetic_invalid)
def test_iadd_invalid_dtypes(device, dtypes):
    (in_dtype1, in_dtype2), _ = dtypes
    shape = (2, 3)
    a = chainerx.array(array_utils.uniform(shape, in_dtype1))
    b = chainerx.array(array_utils.uniform(shape, in_dtype2))
    with pytest.raises(chainerx.DtypeError):
        a += b


@op_utils.op_test(['native:0', 'cuda:0'])
@chainer.testing.parameterize(*(
    # Special shapes
    chainer.testing.product({
        'shape': [(), (0,), (1,), (2, 0, 3), (1, 1, 1), (2, 3)],
        'in_dtypes,scalar_type,out_dtype': _in_out_dtypes_arithmetic_scalar,
        'input': ['random'],
        'scalar_value': [1],
        'is_module': [False],
        'is_scalar_rhs': [False],
    })
    # Type combinations
    + chainer.testing.product({
        'shape': [(2, 3)],
        'in_dtypes,scalar_type,out_dtype': _in_out_dtypes_arithmetic_scalar,
        'input': ['random'],
        'scalar_value': [1],
        'is_module': [False],
        'is_scalar_rhs': [True, False],
    })
    # is_module
    + chainer.testing.product({
        'shape': [(2, 3)],
        'in_dtypes,scalar_type,out_dtype': _in_out_dtypes_arithmetic_scalar,
        'input': ['random'],
        'scalar_value': [1],
        'is_module': [True, False],
        'is_scalar_rhs': [True, False],
    })
    # Special values
    + chainer.testing.product({
        'shape': [(2, 3)],
        'in_dtypes,scalar_type,out_dtype':
            _in_out_dtypes_float_arithmetic_scalar,
        'input': [float('inf'), -float('inf'), float('nan')],
        'scalar_value': [
            0, -1, 1, 2, float('inf'), -float('inf'), float('nan')],
        'is_module': [False],
        'is_scalar_rhs': [False],
        'skip_backward_test': [True],
        'skip_double_backward_test': [True],
    })
))
class TestAddScalar(MathScalarTestBase, op_utils.NumpyOpTest):

    def func_scalar(self, xp, a, scalar):
        if self.is_module:
            if self.is_scalar_rhs:
                return a + scalar
            else:
                return scalar + a
        else:
            if self.is_scalar_rhs:
                return xp.add(a, scalar)
            else:
                return xp.add(scalar, a)


@op_utils.op_test(['native:0', 'cuda:0'])
@chainer.testing.parameterize(*(
    # Special shapes
    chainer.testing.product({
        'shape': [(), (0,), (1,), (2, 0, 3), (1, 1, 1), (2, 3)],
        'in_dtypes,scalar_type,out_dtype':
            _in_out_dtypes_inplace_arithmetic_scalar,
        'input': ['random'],
        'scalar_value': [1],
    })
    # Dtype combinations
    + chainer.testing.product({
        'shape': [(2, 3)],
        'in_dtypes,scalar_type,out_dtype':
            _in_out_dtypes_inplace_arithmetic_scalar,
        'input': ['random'],
        'scalar_value': [1],
    })
    # Special values
    + chainer.testing.product({
        'shape': [(2, 3)],
        'in_dtypes,scalar_type,out_dtype':
            _in_out_dtypes_inplace_float_arithmetic_scalar,
        'input': [float('inf'), -float('inf'), float('nan')],
        'scalar_value': [
            0, -1, 1, 2, float('inf'), -float('inf'), float('nan')],
    })
))
class TestIAddScalar(InplaceMathScalarTestBase, op_utils.NumpyOpTest):

    def func_scalar(self, xp, a, scalar):
        a += scalar


@op_utils.op_test(['native:0', 'cuda:0'])
@chainer.testing.parameterize(*(
    # Special shapes
    chainer.testing.product({
        'shape': [(), (0,), (1,), (2, 0, 3), (1, 1, 1), (2, 3)],
        'in_dtypes,out_dtype': (
            _make_same_in_out_dtypes(2, chainerx.testing.numeric_dtypes)),
        'input_lhs': ['random'],
        'input_rhs': ['random'],
        'is_module': [False],
    })
    # Dtype combinations
    + chainer.testing.product({
        'shape': [(2, 3)],
        'in_dtypes,out_dtype': _in_out_dtypes_arithmetic,
        'input_lhs': ['random'],
        'input_rhs': ['random'],
        'is_module': [False],
    })
    # is_module
    + chainer.testing.product({
        'shape': [(2, 3)],
        'in_dtypes,out_dtype': (
            _make_same_in_out_dtypes(2, chainerx.testing.numeric_dtypes)),
        'input_lhs': ['random'],
        'input_rhs': ['random'],
        'is_module': [True, False],
    })
    # Special values
    + chainer.testing.product({
        'shape': [(2, 3)],
        'in_dtypes,out_dtype': (
            _make_same_in_out_dtypes(2, chainerx.testing.float_dtypes)),
        'input_lhs': ['random', float('inf'), -float('inf'), float('nan')],
        'input_rhs': ['random', float('inf'), -float('inf'), float('nan')],
        'is_module': [False],
        'skip_backward_test': [True],
        'skip_double_backward_test': [True],
    })
))
class TestSub(BinaryMathTestBase, op_utils.NumpyOpTest):

    def func(self, xp, a, b):
        if self.is_module:
            return xp.subtract(a, b)
        else:
            return a - b


@pytest.mark.parametrize_device(['native:0', 'cuda:0'])
@pytest.mark.parametrize('dtypes', _in_out_dtypes_arithmetic_invalid)
def test_sub_invalid_dtypes(device, dtypes, is_module):
    (in_dtype1, in_dtype2), _ = dtypes
    shape = (2, 3)
    a = chainerx.array(array_utils.uniform(shape, in_dtype1))
    b = chainerx.array(array_utils.uniform(shape, in_dtype2))
    with pytest.raises(chainerx.DtypeError):
        if is_module:
            a - b
        else:
            chainerx.subtract(a, b)


@op_utils.op_test(['native:0', 'cuda:0'])
@chainer.testing.parameterize(*(
    # Special shapes
    chainer.testing.product({
        'shape': [(), (0,), (1,), (2, 0, 3), (1, 1, 1), (2, 3)],
        'in_dtypes,out_dtype': (
            _make_same_in_out_dtypes(2, chainerx.testing.numeric_dtypes)),
        'input_lhs': ['random'],
        'input_rhs': ['random'],
    })
    # Dtype combinations
    + chainer.testing.product({
        'shape': [(2, 3)],
        'in_dtypes,out_dtype': _in_out_dtypes_inplace_arithmetic,
        'input_lhs': ['random'],
        'input_rhs': ['random'],
    })
    # Special values
    + chainer.testing.product({
        'shape': [(2, 3)],
        'in_dtypes,out_dtype': (
            _make_same_in_out_dtypes(2, chainerx.testing.float_dtypes)),
        'input_lhs': ['random', float('inf'), -float('inf'), float('nan')],
        'input_rhs': ['random', float('inf'), -float('inf'), float('nan')],
        'skip_backward_test': [True],
        'skip_double_backward_test': [True],
    })
))
class TestISub(InplaceBinaryMathTestBase, op_utils.NumpyOpTest):

    def func(self, xp, a, b):
        a -= b


@pytest.mark.parametrize_device(['native:0', 'cuda:0'])
@pytest.mark.parametrize('dtypes', _in_out_dtypes_inplace_arithmetic_invalid)
def test_isub_invalid_dtypes(device, dtypes):
    (in_dtype1, in_dtype2), _ = dtypes
    shape = (2, 3)
    a = chainerx.array(array_utils.uniform(shape, in_dtype1))
    b = chainerx.array(array_utils.uniform(shape, in_dtype2))
    with pytest.raises(chainerx.DtypeError):
        a -= b


@op_utils.op_test(['native:0', 'cuda:0'])
@chainer.testing.parameterize(*(
    # Special shapes
    chainer.testing.product({
        'shape': [(), (0,), (1,), (2, 0, 3), (1, 1, 1), (2, 3)],
        'in_dtypes,scalar_type,out_dtype': _in_out_dtypes_arithmetic_scalar,
        'input': ['random'],
        'scalar_value': [1],
        'is_module': [False],
        'is_scalar_rhs': [False],
    })
    # Type combinations
    + chainer.testing.product({
        'shape': [(2, 3)],
        'in_dtypes,scalar_type,out_dtype': _in_out_dtypes_arithmetic_scalar,
        'input': ['random'],
        'scalar_value': [1],
        'is_module': [False],
        'is_scalar_rhs': [True, False],
    })
    # is_module
    + chainer.testing.product({
        'shape': [(2, 3)],
        'in_dtypes,scalar_type,out_dtype': _in_out_dtypes_arithmetic_scalar,
        'input': ['random'],
        'scalar_value': [1],
        'is_module': [True, False],
        'is_scalar_rhs': [True, False],
    })
    # Special values
    + chainer.testing.product({
        'shape': [(2, 3)],
        'in_dtypes,scalar_type,out_dtype':
            _in_out_dtypes_float_arithmetic_scalar,
        'input': [float('inf'), -float('inf'), float('nan')],
        'scalar_value': [
            0, -1, 1, 2, float('inf'), -float('inf'), float('nan')],
        'is_module': [False],
        'is_scalar_rhs': [False],
        'skip_backward_test': [True],
        'skip_double_backward_test': [True],
    })
))
class TestSubScalar(MathScalarTestBase, op_utils.NumpyOpTest):

    def func_scalar(self, xp, a, scalar):
        if self.is_module:
            if self.is_scalar_rhs:
                return a - scalar
            else:
                return scalar - a
        else:
            if self.is_scalar_rhs:
                return xp.subtract(a, scalar)
            else:
                return xp.subtract(scalar, a)


@op_utils.op_test(['native:0', 'cuda:0'])
@chainer.testing.parameterize(*(
    # Special shapes
    chainer.testing.product({
        'shape': [(), (0,), (1,), (2, 0, 3), (1, 1, 1), (2, 3)],
        'in_dtypes,scalar_type,out_dtype':
            _in_out_dtypes_inplace_arithmetic_scalar,
        'input': ['random'],
        'scalar_value': [1],
    })
    # Dtype combinations
    + chainer.testing.product({
        'shape': [(2, 3)],
        'in_dtypes,scalar_type,out_dtype':
            _in_out_dtypes_inplace_arithmetic_scalar,
        'input': ['random'],
        'scalar_value': [1],
    })
    # Special values
    + chainer.testing.product({
        'shape': [(2, 3)],
        'in_dtypes,scalar_type,out_dtype':
            _in_out_dtypes_inplace_float_arithmetic_scalar,
        'input': [float('inf'), -float('inf'), float('nan')],
        'scalar_value': [
            0, -1, 1, 2, float('inf'), -float('inf'), float('nan')],
    })
))
class TestISubScalar(InplaceMathScalarTestBase, op_utils.NumpyOpTest):

    def func_scalar(self, xp, a, scalar):
        a -= scalar


@op_utils.op_test(['native:0', 'cuda:0'])
@chainer.testing.parameterize(*(
    # Special shapes
    chainer.testing.product({
        'shape': [(), (0,), (1,), (2, 0, 3), (1, 1, 1), (2, 3)],
        'in_dtypes,out_dtype': (
            _make_same_in_out_dtypes(2, chainerx.testing.all_dtypes)),
        'input_lhs': ['random'],
        'input_rhs': ['random'],
        'is_module': [False],
    })
    # Dtype combinations
    + chainer.testing.product({
        'shape': [(2, 3)],
        'in_dtypes,out_dtype': dtype_utils.result_dtypes_two_arrays,
        'input_lhs': ['random'],
        'input_rhs': ['random'],
        'is_module': [False],
    })
    # is_module
    + chainer.testing.product({
        'shape': [(2, 3)],
        'in_dtypes,out_dtype': (
            _make_same_in_out_dtypes(2, chainerx.testing.all_dtypes)),
        'input_lhs': ['random'],
        'input_rhs': ['random'],
        'is_module': [True, False],
    })
    # Special values
    + chainer.testing.product({
        'shape': [(2, 3)],
        'in_dtypes,out_dtype': (
            _make_same_in_out_dtypes(2, chainerx.testing.float_dtypes)),
        'input_lhs': ['random', float('inf'), -float('inf'), float('nan')],
        'input_rhs': ['random', float('inf'), -float('inf'), float('nan')],
        'is_module': [False],
        'skip_backward_test': [True],
        'skip_double_backward_test': [True],
    })
))
class TestMul(BinaryMathTestBase, op_utils.NumpyOpTest):

    def func(self, xp, a, b):
        if self.is_module:
            return xp.multiply(a, b)
        else:
            return a * b


@op_utils.op_test(['native:0', 'cuda:0'])
@chainer.testing.parameterize(*(
    # Special shapes
    chainer.testing.product({
        'shape': [(), (0,), (1,), (2, 0, 3), (1, 1, 1), (2, 3)],
        'in_dtypes,out_dtype': (
            _make_same_in_out_dtypes(2, chainerx.testing.all_dtypes)),
        'input_lhs': ['random'],
        'input_rhs': ['random'],
    })
    # Dtype combinations
    + chainer.testing.product({
        'shape': [(2, 3)],
        'in_dtypes,out_dtype': _in_out_dtypes_inplace_arithmetic + [
            ((t, 'bool_'), t) for t in chainerx.testing.all_dtypes
        ],
        'input_lhs': ['random'],
        'input_rhs': ['random'],
    })
    # Special values
    + chainer.testing.product({
        'shape': [(2, 3)],
        'in_dtypes,out_dtype': (
            _make_same_in_out_dtypes(2, chainerx.testing.float_dtypes)),
        'input_lhs': ['random', float('inf'), -float('inf'), float('nan')],
        'input_rhs': ['random', float('inf'), -float('inf'), float('nan')],
        'skip_backward_test': [True],
        'skip_double_backward_test': [True],
    })
))
class TestIMul(InplaceBinaryMathTestBase, op_utils.NumpyOpTest):

    def func(self, xp, a, b):
        a *= b


@op_utils.op_test(['native:0', 'cuda:0'])
@chainer.testing.parameterize(*(
    # Special shapes
    chainer.testing.product({
        'shape': [(), (0,), (1,), (2, 0, 3), (1, 1, 1), (2, 3)],
        'in_dtypes,scalar_type,out_dtype': _in_out_dtypes_arithmetic_scalar,
        'input': ['random'],
        'scalar_value': [1],
        'is_module': [False],
        'is_scalar_rhs': [False],
    })
    # Type combinations
    + chainer.testing.product({
        'shape': [(2, 3)],
        'in_dtypes,scalar_type,out_dtype': _in_out_dtypes_arithmetic_scalar + [
            ((t,), bool, t) for t in chainerx.testing.all_dtypes
        ],
        'input': ['random'],
        'scalar_value': [1],
        'is_module': [False],
        'is_scalar_rhs': [True, False],
    })
    # is_module
    + chainer.testing.product({
        'shape': [(2, 3)],
        'in_dtypes,scalar_type,out_dtype': _in_out_dtypes_arithmetic_scalar,
        'input': ['random'],
        'scalar_value': [1],
        'is_module': [True, False],
        'is_scalar_rhs': [True, False],
    })
    # Special values
    + chainer.testing.product({
        'shape': [(2, 3)],
        'in_dtypes,scalar_type,out_dtype':
            _in_out_dtypes_float_arithmetic_scalar,
        'input': [float('inf'), -float('inf'), float('nan')],
        'scalar_value': [
            0, -1, 1, 2, float('inf'), -float('inf'), float('nan')],
        'is_module': [False],
        'is_scalar_rhs': [False],
        'skip_backward_test': [True],
        'skip_double_backward_test': [True],
    })
))
class TestMulScalar(MathScalarTestBase, op_utils.NumpyOpTest):

    def func_scalar(self, xp, a, scalar):
        if self.is_module:
            if self.is_scalar_rhs:
                return a * scalar
            else:
                return scalar * a
        else:
            if self.is_scalar_rhs:
                return xp.multiply(a, scalar)
            else:
                return xp.multiply(scalar, a)


@op_utils.op_test(['native:0', 'cuda:0'])
@chainer.testing.parameterize(*(
    # Special shapes
    chainer.testing.product({
        'shape': [(), (0,), (1,), (2, 0, 3), (1, 1, 1), (2, 3)],
        'in_dtypes,scalar_type,out_dtype':
            _in_out_dtypes_inplace_arithmetic_scalar,
        'input': ['random'],
        'scalar_value': [1],
    })
    # Dtype combinations
    + chainer.testing.product({
        'shape': [(2, 3)],
        'in_dtypes,scalar_type,out_dtype': (
            _in_out_dtypes_inplace_arithmetic_scalar + [
                ((t,), bool, t) for t in chainerx.testing.all_dtypes
            ]),
        'input': ['random'],
        'scalar_value': [1],
    })
    # Special values
    + chainer.testing.product({
        'shape': [(2, 3)],
        'in_dtypes,scalar_type,out_dtype':
            _in_out_dtypes_inplace_float_arithmetic_scalar,
        'input': [float('inf'), -float('inf'), float('nan')],
        'scalar_value': [
            0, -1, 1, 2, float('inf'), -float('inf'), float('nan')],
    })
))
class TestIMulScalar(InplaceMathScalarTestBase, op_utils.NumpyOpTest):

    def func_scalar(self, xp, a, scalar):
        a *= scalar


# TODO(imanishi): Support and test zero division and mixed dtypes.
# TODO(imanishi): Support and test chainerx.Scalar // chainerx.ndarray.
# TODO(imanishi): Support and test bool dtype.
@chainerx.testing.numpy_chainerx_array_equal(float16_rtol=1e-3)
@pytest.mark.parametrize('lhs,rhs', [
    ([], []),
    ([0, 1, 2, 3, 100, 101, 102, 103], [3] * 8),
    ([-1, -2, -3, -4, -100, -101, -102, -103], [3] * 8),
    ([0, 1, 2, 3, 100, 101, 102, 103], [-3] * 8),
    ([-1, -2, -3, -4, -100, -101, -102, -103], [-3] * 8),
    ([0., 0.8, 1.6, 2.4, 100., 100.8, 101.6, 102.4], [1.2] * 8),
    ([-0.8, -1.6, -2.4, -3.2, -100., -100.8, -101.6, -102.4], [1.2] * 8),
    ([0., 0.8, 1.6, 2.4, 100., 100.8, 101.6, 102.4], [-1.2] * 8),
    ([-0.8, -1.6, -2.4, -3.2, -100., -100.8, -101.6, -102.4], [-1.2] * 8),
    ([0, 1, 2, 3, 100, 101, 102, 103], 3),
    ([-1, -2, -3, -4, -100, -101, -102, -103], 3),
    ([0, 1, 2, 3, 100, 101, 102, 103], -3),
    ([-1, -2, -3, -4, -100, -101, -102, -103], -3),
    ([0., 0.8, 1.6, 2.4, 100., 100.8, 101.6, 102.4], 1.2),
    ([-0.8, -1.6, -2.4, -3.2, -100., -100.8, -101.6, -102.4], 1.2),
    ([0., 0.8, 1.6, 2.4, 100., 100.8, 101.6, 102.4], -1.2),
    ([-0.8, -1.6, -2.4, -3.2, -100., -100.8, -101.6, -102.4], -1.2),
])
@pytest.mark.parametrize_device(['native:0', 'cuda:0'])
def test_floordiv(xp, lhs, rhs, device, numeric_dtype, is_module):
    if (numpy.array(lhs).dtype.kind == 'f' and
            numpy.dtype(numeric_dtype).kind in ('i', 'u')):
        return chainerx.testing.ignore()
    if (((numpy.array(lhs) < 0).any() or (numpy.array(rhs) < 0).any()) and
            numpy.dtype(numeric_dtype).kind == 'u'):
        return chainerx.testing.ignore()
    lhs = xp.array(lhs).astype(numeric_dtype)
    if isinstance(rhs, (list, tuple)):
        rhs = xp.array(rhs).astype(numeric_dtype)

    if is_module:
        return xp.floor_divide(lhs, rhs)
    else:
        return lhs // rhs


@pytest.mark.parametrize_device(['native:0', 'cuda:0'])
@pytest.mark.parametrize('dtypes', _in_out_dtypes_arithmetic_invalid)
def test_floordiv_invalid_dtypes(device, dtypes, is_module):
    (in_dtype1, in_dtype2), _ = dtypes
    shape = (2, 3)
    a = chainerx.array(array_utils.uniform(shape, in_dtype1))
    b = chainerx.array(array_utils.uniform(shape, in_dtype2))
    with pytest.raises(chainerx.DtypeError):
        if is_module:
            a // b
        else:
            chainerx.floor_divide(a, b)


# TODO(imanishi): Support and test zero division and mixed dtypes.
# TODO(imanishi): Support and test chainerx.Scalar // chainerx.ndarray.
# TODO(imanishi): Support and test bool dtype.
@chainerx.testing.numpy_chainerx_array_equal(float16_rtol=1e-3)
@pytest.mark.parametrize('lhs,rhs', [
    ([], []),
    ([0, 1, 2, 3, 100, 101, 102, 103], [3] * 8),
    ([-1, -2, -3, -4, -100, -101, -102, -103], [3] * 8),
    ([0, 1, 2, 3, 100, 101, 102, 103], [-3] * 8),
    ([-1, -2, -3, -4, -100, -101, -102, -103], [-3] * 8),
    ([0., 0.8, 1.6, 2.4, 100., 100.8, 101.6, 102.4], [1.2] * 8),
    ([-0.8, -1.6, -2.4, -3.2, -100., -100.8, -101.6, -102.4], [1.2] * 8),
    ([0., 0.8, 1.6, 2.4, 100., 100.8, 101.6, 102.4], [-1.2] * 8),
    ([-0.8, -1.6, -2.4, -3.2, -100., -100.8, -101.6, -102.4], [-1.2] * 8),
    ([0, 1, 2, 3, 100, 101, 102, 103], 3),
    ([-1, -2, -3, -4, -100, -101, -102, -103], 3),
    ([0, 1, 2, 3, 100, 101, 102, 103], -3),
    ([-1, -2, -3, -4, -100, -101, -102, -103], -3),
    ([0., 0.8, 1.6, 2.4, 100., 100.8, 101.6, 102.4], 1.2),
    ([-0.8, -1.6, -2.4, -3.2, -100., -100.8, -101.6, -102.4], 1.2),
    ([0., 0.8, 1.6, 2.4, 100., 100.8, 101.6, 102.4], -1.2),
    ([-0.8, -1.6, -2.4, -3.2, -100., -100.8, -101.6, -102.4], -1.2),
])
@pytest.mark.parametrize_device(['native:0', 'cuda:0'])
def test_ifloordiv(xp, lhs, rhs, device, numeric_dtype):
    if numpy.array(lhs).dtype.kind != numpy.dtype(numeric_dtype).kind:
        return chainerx.testing.ignore()
    lhs = xp.array(lhs).astype(numeric_dtype)
    if isinstance(rhs, (list, tuple)):
        rhs = xp.array(rhs).astype(numeric_dtype)

    lhs //= rhs
    return lhs


@pytest.mark.parametrize_device(['native:0', 'cuda:0'])
@pytest.mark.parametrize('dtypes', _in_out_dtypes_inplace_arithmetic_invalid)
def test_ifloordiv_invalid_dtypes(device, dtypes):
    (in_dtype1, in_dtype2), _ = dtypes
    shape = (2, 3)
    a = chainerx.array(array_utils.uniform(shape, in_dtype1))
    b = chainerx.array(array_utils.uniform(shape, in_dtype2))
    with pytest.raises(chainerx.DtypeError):
        a //= b


_in_out_dtypes_inplace_truediv = [
    (('float32', 'int16'), 'float32'),
    (('float64', 'uint8'), 'float64'),
    (('float16', 'float16'), 'float16'),
    (('float32', 'float32'), 'float32'),
    (('float64', 'float64'), 'float64'),
    (('float32', 'float16'), 'float32'),
    (('float16', 'float64'), 'float64'),
]


_in_out_dtypes_truediv = _in_out_dtypes_inplace_truediv + [
    (('int8', 'int8'), 'float32'),
    (('int16', 'int16'), 'float32'),
    (('int32', 'int32'), 'float32'),
    (('int64', 'int64'), 'float32'),
    (('uint8', 'uint8'), 'float32'),
    (('int8', 'int32'), 'float32'),
    (('uint8', 'int64'), 'float32'),
    (('int8', 'uint8'), 'float32'),
    (('int32', 'float16'), 'float16'),
    (('uint8', 'float32'), 'float32'),
]


_in_out_dtypes_inplace_truediv_scalar = [
    (('int8',), int, 'float32'),
    (('int16',), int, 'float32'),
    (('int32',), int, 'float32'),
    (('int64',), int, 'float32'),
    (('uint8',), int, 'float32'),
    (('float16',), int, 'float16'),
    (('float32',), int, 'float32'),
    (('float64',), int, 'float64'),
    (('float16',), float, 'float16'),
    (('float32',), float, 'float32'),
    (('float64',), float, 'float64'),
]


_in_out_dtypes_truediv_scalar = _in_out_dtypes_inplace_truediv_scalar + [
    (('int8',), float, 'float32'),
    (('int16',), float, 'float32'),
    (('int32',), float, 'float32'),
    (('int64',), float, 'float32'),
    (('uint8',), float, 'float32'),
]


@op_utils.op_test(['native:0', 'cuda:0'])
@chainer.testing.parameterize(*(
    # Special shapes
    chainer.testing.product({
        'shape': [(), (0,), (1,), (2, 0, 3), (1, 1, 1), (2, 3)],
        'in_dtypes,out_dtype': _in_out_dtypes_truediv,
        'input_lhs': ['random'],
        'input_rhs': ['random'],
        'is_module': [False],
    })
    # Dtype combinations
    + chainer.testing.product({
        'shape': [(2, 3)],
        'in_dtypes,out_dtype': _in_out_dtypes_truediv,
        'input_lhs': ['random'],
        'input_rhs': ['random'],
        'is_module': [False],
    })
    # is_module
    + chainer.testing.product({
        'shape': [(2, 3)],
        'in_dtypes,out_dtype': _in_out_dtypes_truediv,
        'input_lhs': ['random'],
        'input_rhs': ['random'],
        'is_module': [True, False],
    })
    # Special values
    + chainer.testing.product({
        'shape': [(2, 3)],
        'in_dtypes,out_dtype': (
            _make_same_in_out_dtypes(2, chainerx.testing.float_dtypes)),
        'input_lhs': ['random', float('inf'), -float('inf'), float('nan')],
        'input_rhs': ['random', float('inf'), -float('inf'), float('nan')],
        'is_module': [False],
        'skip_backward_test': [True],
        'skip_double_backward_test': [True],
    })
))
class TestTrueDivide(BinaryMathTestBase, op_utils.NumpyOpTest):

    check_numpy_strides_compliance = False

    def setup(self):
        super().setup()
        dtype1, dtype2 = self.in_dtypes
        if dtype1 == 'float16' or dtype2 == 'float16':
            self.check_forward_options.update({'rtol': 5e-3, 'atol': 5e-3})
            self.check_backward_options.update({'rtol': 5e-3, 'atol': 5e-3})
            self.check_double_backward_options.update(
                {'rtol': 5e-3, 'atol': 5e-3})

    def generate_inputs(self):
        a, b = super().generate_inputs()
        if self.input_lhs == 'random':
            # Avoid (-0.3, 0.3) interval
            b[numpy.logical_and(-0.3 < b, b < 0.3)] = 1
        return a, b

    def func(self, xp, a, b):
        if self.is_module:
            return xp.divide(a, b)
        else:
            return a / b


@pytest.mark.parametrize_device(['native:0', 'cuda:0'])
@pytest.mark.parametrize('dtypes', _in_out_dtypes_arithmetic_invalid)
def test_truediv_invalid_dtypes(device, dtypes, is_module):
    (in_dtype1, in_dtype2), _ = dtypes
    shape = (2, 3)
    a = chainerx.array(array_utils.uniform(shape, in_dtype1))
    b = chainerx.array(array_utils.uniform(shape, in_dtype2))
    with pytest.raises(chainerx.DtypeError):
        if is_module:
            a / b
        else:
            chainerx.true_divide(a, b)


@op_utils.op_test(['native:0', 'cuda:0'])
@chainer.testing.parameterize(*(
    # Special shapes
    chainer.testing.product({
        'shape': [(), (0,), (1,), (2, 0, 3), (1, 1, 1), (2, 3)],
        'in_dtypes,out_dtype': _in_out_dtypes_inplace_truediv,
        'input_lhs': ['random'],
        'input_rhs': ['random'],
    })
    # Dtype combinations
    + chainer.testing.product({
        'shape': [(2, 3)],
        'in_dtypes,out_dtype': _in_out_dtypes_inplace_truediv,
        'input_lhs': ['random'],
        'input_rhs': ['random'],
    })
    # Special values
    + chainer.testing.product({
        'shape': [(2, 3)],
        'in_dtypes,out_dtype': (
            _make_same_in_out_dtypes(2, chainerx.testing.float_dtypes)),
        'input_lhs': ['random', float('inf'), -float('inf'), float('nan')],
        'input_rhs': ['random', float('inf'), -float('inf'), float('nan')],
        'skip_backward_test': [True],
        'skip_double_backward_test': [True],
    })
))
class TestITrueDivide(InplaceBinaryMathTestBase, op_utils.NumpyOpTest):

    skip_backward_test = True
    skip_double_backward_test = True

    def generate_inputs(self):
        a, b = super().generate_inputs()
        if self.input_lhs == 'random':
            b[numpy.logical_and(-0.3 < b, b < 0.3)] = 1
        return a, b

    def func(self, xp, a, b):
        a /= b


# TODO(hvy): Support and test zero division and mixed dtypes (dtype kinds).
@op_utils.op_test(['native:0', 'cuda:0'])
@chainer.testing.parameterize(*(
    # Special shapes
    chainer.testing.product({
        'shape': [(), (0,), (1,), (2, 0, 3), (1, 1, 1), (2, 3)],
        'in_dtypes,scalar_type,out_dtype': _in_out_dtypes_truediv_scalar,
        'input': ['random'],
        'scalar_value': [1],
        'is_module': [False],
        'is_scalar_rhs': [False],
    })
    # Dtype combinations
    + chainer.testing.product({
        'shape': [(2, 3)],
        'in_dtypes,scalar_type,out_dtype': _in_out_dtypes_truediv_scalar,
        'input': ['random'],
        'scalar_value': [1],
        'is_module': [False],
        'is_scalar_rhs': [False],
    })
    # is_module
    + chainer.testing.product({
        'shape': [(2, 3)],
        'in_dtypes,scalar_type,out_dtype': _in_out_dtypes_truediv_scalar,
        'input': ['random'],
        'scalar_value': [1],
        'is_module': [True, False],
        # TODO(hvy): Support and test chainerx.Scalar / chainerx.ndarray.
        'is_scalar_rhs': [True],
    })
    # Special values
    + chainer.testing.product({
        'shape': [(2, 3)],
        'in_dtypes,out_dtype': (
            _make_same_in_out_dtypes(1, chainerx.testing.float_dtypes)),
        'scalar_type': [float],
        'input': [float('inf'), -float('inf'), float('nan')],
        'scalar_value': [-1, 1, 2, float('inf'), -float('inf'), float('nan')],
        'is_module': [False],
        'is_scalar_rhs': [False],
        'skip_backward_test': [True],
        'skip_double_backward_test': [True],
    })
))
class TestTrueDivideScalar(MathScalarTestBase, op_utils.NumpyOpTest):

    check_numpy_strides_compliance = False

    def func_scalar(self, xp, a, scalar):
        if self.is_module:
            return a / scalar
        else:
            return xp.divide(a, scalar)


@op_utils.op_test(['native:0', 'cuda:0'])
@chainer.testing.parameterize(*(
    # Special shapes
    chainer.testing.product({
        'shape': [(), (0,), (1,), (2, 0, 3), (1, 1, 1), (2, 3)],
        'in_dtypes,out_dtype': (
            _make_same_in_out_dtypes(1, chainerx.testing.float_dtypes)),
        'scalar_type': [float],
        'input': ['random'],
        'scalar_value': [1],
    })
    # Special values
    + chainer.testing.product({
        'shape': [(2, 3)],
        'in_dtypes,out_dtype': (
            _make_same_in_out_dtypes(1, chainerx.testing.float_dtypes)),
        'scalar_type': [float],
        'input': [float('inf'), -float('inf'), float('nan')],
        'scalar_value': [-1, 1, 2, float('inf'), -float('inf'), float('nan')],
    })
))
class TestITrueDivideScalar(InplaceMathScalarTestBase, op_utils.NumpyOpTest):

    def func_scalar(self, xp, a, scalar):
        a /= scalar


# TODO(niboshi): Remove strides_check=False
@chainerx.testing.numpy_chainerx_array_equal(strides_check=False)
@pytest.mark.parametrize('keepdims', [False, True])
@pytest.mark.parametrize('shape,axis', [
    ((), None),
    ((), ()),
    ((2,), None),
    ((2,), ()),
    ((2,), 0),
    ((2,), (0,)),
    ((2,), (-1,)),
    ((2, 3), None),
    ((2, 3), ()),
    ((2, 3), 0),
    ((2, 3), (0,)),
    ((2, 3), (1,)),
    ((2, 3), (-1,)),
    ((2, 3), (-2,)),
    ((2, 3), (0, 1)),
    ((2, 3), (-2, -1)),
    ((1, 3), None),  # sum over 1-dim axis
    ((0, 3), None),  # sum over 0-dim axis
    # Sum over axes that are in the middle or apart
    ((2, 3, 4), (1,)),
    ((2, 3, 4), (0, 2)),
    # Sum over axes that are apart and/or unsorted
    ((2, 3), (1, 0)),
    ((2, 3, 4), (2, 0)),
    ((2, 3, 4), (2, 0, 1)),
    ((2, 3, 4), (-2, 2, 0)),
])
@pytest.mark.parametrize_device(['native:0', 'cuda:0'])
def test_sum(is_module, xp, device, shape, axis, keepdims, dtype):
    a = array_utils.create_dummy_ndarray(xp, shape, dtype)
    if is_module:
        out = xp.sum(a, axis=axis, keepdims=keepdims)
    else:
        out = a.sum(axis=axis, keepdims=keepdims)

    # TODO(niboshi): Unsigned integer dtypes should result in uint64.
    # Currently chainerx returns int64.
    if xp is numpy and numpy.dtype(dtype).kind == 'u':
        out = out.astype(numpy.int64)
    return out


@chainerx.testing.numpy_chainerx_array_equal(
    accept_error=(chainerx.DimensionError, ValueError))
@pytest.mark.parametrize('keepdims', [False, True])
@pytest.mark.parametrize('shape,axis', [
    # ((), 0), # TODO(sonots): Fix compatibility
    ((), 1),
    ((), (1,)),
    ((2,), 2),
    ((2,), (2,)),
    ((2,), (-2,)),
    ((2, 3,), (-3,)),
    ((2, 3,), (-3, -4)),
    ((2, 3,), (0, 0)),
    ((2, 3,), (-1, -1)),
    ((2, 3,), (0, 1, 1)),
    ((2, 3,), (0, -2)),
])
def test_sum_invalid(is_module, xp, shape, axis, keepdims, dtype):
    a = array_utils.create_dummy_ndarray(xp, shape, dtype)
    if is_module:
        xp.sum(a, axis=axis, keepdims=keepdims)
    else:
        a.sum(axis=axis, keepdims=keepdims)


# TODO(sonots): Fix type compatibility for when shape is ()
@chainerx.testing.numpy_chainerx_array_equal(dtype_check=False)
@pytest.mark.parametrize('shape,value', [
    ((), -1),
    ((), 1),
    ((1,), -1),
    ((1,), 1),
    ((2,), 1),
    ((2, 3), 3),
])
@pytest.mark.parametrize_device(['native:0', 'cuda:0'])
def test_maximum_with_scalar(xp, device, shape, value, signed_dtype):
    a = array_utils.create_dummy_ndarray(xp, shape, signed_dtype)
    return xp.maximum(a, value)


def _create_dummy_array_for_dot(xp, shape, dtype):
    x = numpy.arange(numpy.prod(shape)).reshape(shape)
    if dtype == 'bool_':
        x = numpy.asarray(x % 2 == 0)
    else:
        x = x.astype(dtype)
    return xp.array(x)


# An association list that associates a dtype to the type which ChainerX's
# real-valued functions should return.
_in_out_float_dtypes_math_functions = [
    # Float.
    (('float16',), 'float16'),
    (('float32',), 'float32'),
    (('float64',), 'float64'),
]


_in_out_dtypes_math_functions = _in_out_float_dtypes_math_functions + [
    # Signed int.
    (('int8',), 'float32'),
    (('int16',), 'float32'),
    (('int32',), 'float32'),
    (('int64',), 'float32'),
    # Unsigned int.
    (('uint8',), 'float32'),
    # Bool.
    (('bool_',), 'float32'),
]


@op_utils.op_test(['native:0', 'cuda:0'])
@chainer.testing.parameterize(*(
    # Special shapes
    chainer.testing.product({
        'shape': [(), (1,), (1, 1, 1), (2, 3)],
        'in_dtypes,out_dtype': _in_out_dtypes_math_functions,
        'input': [0, 2, -2],
    })
    # Special shapes (array.size = 0)
    + chainer.testing.product({
        'shape': [(0), (2, 0, 3)],
        'in_dtypes,out_dtype': _in_out_dtypes_math_functions,
        'input': [0, 2, -2],
        'check_numpy_strides_compliance': [False],
    })
    # Special values
    + chainer.testing.product({
        'shape': [(2, 3)],
        'in_dtypes,out_dtype': _in_out_float_dtypes_math_functions,
        'input': [float('inf'), -float('inf'), float('nan')],
        'skip_backward_test': [True],
        'skip_double_backward_test': [True],
    })
))
class TestExp(UnaryMathTestBase, op_utils.NumpyOpTest):

    def func(self, xp, a):
        return xp.exp(a)


@op_utils.op_test(['native:0', 'cuda:0'])
@chainer.testing.parameterize(*(
    # Special shapes
    chainer.testing.product({
        'shape': [(), (1,), (1, 1, 1), (2, 3)],
        'in_dtypes,out_dtype': _in_out_dtypes_math_functions,
        'input': [1, 3],
    })
    # Special shapes (array.size = 0)
    + chainer.testing.product({
        'shape': [(0,), (2, 0, 3)],
        'in_dtypes,out_dtype': _in_out_dtypes_math_functions,
        'input': [1, 3],
        'check_numpy_strides_compliance': [False],
    })
    # Special values
    + chainer.testing.product({
        'shape': [(2, 3)],
        'in_dtypes,out_dtype': _in_out_float_dtypes_math_functions,
        'input': [float('inf'), -float('inf'), float('nan'), -1, 0],
        'skip_backward_test': [True],
        'skip_double_backward_test': [True],
    })
))
class TestLog(UnaryMathTestBase, op_utils.NumpyOpTest):

    def func(self, xp, a):
        return xp.log(a)


_logsumexp_params = [
    ((2,), 0),
    ((2,), -1),
    ((2, 3), None),
    ((2, 3), 0),
    ((2, 3), 1),
    ((2, 3), -2),
    ((2, 3), (0, 1)),
    ((2, 3), (-2, 1)),
    ((1, 2, 3), None),
    ((1, 2, 3), (1)),
    ((1, 2, 3), (1, 0)),
    ((1, 2, 3), (0, 1, 2)),
]


_invalid_logsumexp_params = [
    # Axis out of bounds
    ((2,), 1),
    ((2,), -2),
    ((2,), (0, 1)),
    ((2, 3), (0, 1, 2)),
    # Duplicate axes
    ((2,), (0, 0)),
    ((2, 3), (0, 0)),
]


@op_utils.op_test(['native:0', 'cuda:0'])
@chainer.testing.parameterize_pytest(
    'in_dtypes,out_dtype', _in_out_dtypes_math_functions)
@chainer.testing.parameterize_pytest('shape,axis', _logsumexp_params)
@chainer.testing.parameterize_pytest('keepdims', [True, False])
class TestLogSumExp(UnaryMathTestBase, op_utils.NumpyOpTest):

    input = 'random'

    def forward_xp(self, inputs, xp):
        x, = inputs
        axis = self.axis
        keepdims = self.keepdims
        if xp is chainerx:
            return chainerx.logsumexp(x, axis=axis, keepdims=keepdims),
        x = x.astype(self.out_dtype)
        return numpy.log(numpy.exp(x).sum(axis=axis, keepdims=keepdims)),


@pytest.mark.parametrize_device(['native:0', 'cuda:0'])
@pytest.mark.parametrize('a_shape,axis', _invalid_logsumexp_params)
@pytest.mark.parametrize('keepdims', [True, False])
# TODO(hvy): Should not overflow for large numbers, add tests
def test_logsumexp_invalid(device, a_shape, axis, keepdims, dtype):
    a = array_utils.create_dummy_ndarray(chainerx, a_shape, dtype)
    with pytest.raises(chainerx.DimensionError):
        chainerx.logsumexp(a, axis=axis, keepdims=keepdims)


@op_utils.op_test(['native:0', 'cuda:0'])
@chainer.testing.parameterize_pytest('shape,axis', _logsumexp_params)
@chainer.testing.parameterize_pytest(
    'in_dtypes,out_dtype', _in_out_dtypes_math_functions)
class TestLogSoftmax(UnaryMathTestBase, op_utils.NumpyOpTest):

    input = 'random'

    def setup(self):
        super().setup()
        self.check_forward_options.update({'rtol': 3e-3, 'atol': 3e-3})
        self.check_backward_options.update({'rtol': 3e-3, 'atol': 3e-3})

    def forward_xp(self, inputs, xp):
        x, = inputs
        axis = self.axis
        if xp is chainerx:
            return chainerx.log_softmax(x, axis=axis),
        x = x.astype(self.out_dtype)
        axis = axis if axis is not None else 1
        return x - numpy.log(numpy.exp(x).sum(axis=axis, keepdims=True)),


@pytest.mark.parametrize_device(['native:0', 'cuda:0'])
@pytest.mark.parametrize('a_shape,axis', _invalid_logsumexp_params)
def test_log_softmax_invalid(device, a_shape, axis, dtype):
    a = array_utils.create_dummy_ndarray(chainerx, a_shape, dtype)
    with pytest.raises(chainerx.DimensionError):
        return chainerx.log_softmax(a, axis=axis)


@op_utils.op_test(['native:0', 'cuda:0'])
@chainer.testing.parameterize(*(
    # Special shapes
    chainer.testing.product({
        'shape': [(), (0,), (1,), (2, 0, 3), (1, 1, 1), (2, 3)],
<<<<<<< HEAD
        'dtype': in_out_float_dtypes_math_functions,
=======
        'in_dtypes,out_dtype': _in_out_float_dtypes_math_functions,
>>>>>>> 1199f279
        'input': [-2, 0, 2],
        'contiguous': [None, 'C'],
    })
    # Special values
    + chainer.testing.product({
        'shape': [(2, 3)],
        'in_dtypes,out_dtype': _in_out_float_dtypes_math_functions,
        'input': [float('inf'), -float('inf'), float('nan')],
        'skip_backward_test': [True],
        'skip_double_backward_test': [True],
    })
))
class TestSquare(UnaryMathTestBase, op_utils.NumpyOpTest):

    def func(self, xp, a):
        return xp.square(a)


@op_utils.op_test(['native:0', 'cuda:0'])
@chainer.testing.parameterize(*(
    # Special shapes
    chainer.testing.product({
        'shape': [(), (1,), (1, 1, 1), (2, 3)],
        'in_dtypes,out_dtype': _in_out_dtypes_math_functions,
        'input': [1, 3],
    })
    # Special shapes (array.size = 0)
    + chainer.testing.product({
        'shape': [(0,), (2, 0, 3)],
        'in_dtypes,out_dtype': _in_out_dtypes_math_functions,
        'input': [1, 3],
        'check_numpy_strides_compliance': [False],
    })
    # Special values
    + chainer.testing.product({
        'shape': [(2, 3)],
        'in_dtypes,out_dtype': _in_out_float_dtypes_math_functions,
        'input': [float('inf'), -float('inf'), float('nan'), -1, 0],
        'skip_backward_test': [True],
        'skip_double_backward_test': [True],
    })
))
class TestSqrt(UnaryMathTestBase, op_utils.NumpyOpTest):

    def func(self, xp, a):
        return xp.sqrt(a)


@op_utils.op_test(['native:0', 'cuda:0'])
@chainer.testing.parameterize(*(
    # Special shapes
    chainer.testing.product({
        'shape': [(), (0,), (1,), (2, 0, 3), (1, 1, 1), (2, 3)],
        'in_dtypes,out_dtype': _in_out_dtypes_math_functions,
        'input': [-2, 0, 2],
        'contiguous': [None, 'C'],
    })
    # Special values
    + chainer.testing.product({
        'shape': [(2, 3)],
        'in_dtypes,out_dtype': _in_out_float_dtypes_math_functions,
        'input': [float('inf'), -float('inf'), float('nan')],
        'skip_backward_test': [True],
        'skip_double_backward_test': [True],
    })
))
class TestTanh(UnaryMathTestBase, op_utils.NumpyOpTest):

    def func(self, xp, a):
        return xp.tanh(a)


@op_utils.op_test(['native:0', 'cuda:0'])
@chainer.testing.parameterize(*(
    # Special shapes
    chainer.testing.product({
        'shape': [(), (0,), (1,), (2, 0, 3), (1, 1, 1), (2, 3)],
        'in_dtypes,out_dtype': _in_out_dtypes_math_functions,
        'input': [-2, 0, 2],
        'contiguous': [None, 'C'],
    })
    # Special values
    + chainer.testing.product({
        'shape': [(2, 3)],
        'in_dtypes,out_dtype': _in_out_float_dtypes_math_functions,
        'input': [1.57, 2, 3.14, float('inf'), -float('inf'), float('nan')],
        'skip_backward_test': [True],
        'skip_double_backward_test': [True],
    })
))
class TestSin(UnaryMathTestBase, op_utils.NumpyOpTest):

    def func(self, xp, a):
        return xp.sin(a)


@op_utils.op_test(['native:0', 'cuda:0'])
@chainer.testing.parameterize(*(
    # Special shapes
    chainer.testing.product({
        'shape': [(), (0,), (1,), (2, 0, 3), (1, 1, 1), (2, 3)],
        'in_dtypes,out_dtype': _in_out_dtypes_math_functions,
        'input': [-2, 0, 2],
        'contiguous': [None, 'C'],
    })
    # Special values
    + chainer.testing.product({
        'shape': [(2, 3)],
        'in_dtypes,out_dtype': _in_out_float_dtypes_math_functions,
        'input': [1.57, 2, 3.14, float('inf'), -float('inf'), float('nan')],
        'skip_backward_test': [True],
        'skip_double_backward_test': [True],
    })
))
class TestCos(UnaryMathTestBase, op_utils.NumpyOpTest):

    def func(self, xp, a):
        return xp.cos(a)


@op_utils.op_test(['native:0', 'cuda:0'])
@pytest.mark.parametrize('lhs, rhs', [
    (numpy.asarray([[1., 2.], [4., 5.]]), numpy.asarray([1., 3.])),
    (numpy.asarray([1., 2., 3.]), numpy.asarray([3., 4., 5.]))
])
@pytest.mark.parametrize('contiguous', [None, 'C'])
class TestPow(op_utils.NumpyOpTest):

    def setup(self, lhs, rhs, contiguous, float_dtype, is_module):
        self.lhs = lhs
        self.rhs = rhs
        self.contiguous = contiguous
        self.is_module = is_module

        if float_dtype == 'float16':
            self.check_backward_options = {'atol': 5e-4, 'rtol': 5e-3}
            self.check_double_backward_options = {'atol': 5e-3, 'rtol': 5e-1}

    def generate_inputs(self):
        return self.lhs, self.rhs

    def forward_xp(self, inputs, xp):
        if self.is_module:
            return xp.power(inputs[0], inputs[1]),
        return inputs[0] ** inputs[1],


@op_utils.op_test(['native:0', 'cuda:0'])
@pytest.mark.parametrize('input, scalar', [
    (numpy.asarray([[1., 2.], [4., 5.]]), 3), (numpy.asarray(
        [1., 2., 3.]), 4)
])
@pytest.mark.parametrize('contiguous', [None, 'C'])
class TestPowArrayScalar(op_utils.NumpyOpTest):

    def setup(self, input, scalar, contiguous, float_dtype, is_module):
        self.input = input
        self.scalar = scalar
        self.contiguous = contiguous
        self.is_module = is_module

        if float_dtype == 'float16':
            self.check_backward_options = {'atol': 5e-4, 'rtol': 5e-3}
            self.check_double_backward_options = {'atol': 5e-3, 'rtol': 5e-1}

    def generate_inputs(self):
        return self.input,

    def forward_xp(self, inputs, xp):
        if self.is_module:
            return xp.power(inputs[0], self.scalar),
        return inputs[0] ** self.scalar,


@op_utils.op_test(['native:0', 'cuda:0'])
@pytest.mark.parametrize('input, scalar', [
    (numpy.asarray([[1., 2.], [4., 5.]]), 3), (numpy.asarray(
        [1., 2., 3.]), 4)
])
@pytest.mark.parametrize('contiguous', [None, 'C'])
class TestPowScalarArray(op_utils.NumpyOpTest):

    def setup(self, input, scalar, contiguous, float_dtype, is_module):
        self.input = input
        self.scalar = scalar
        self.contiguous = contiguous
        self.is_module = is_module

        if float_dtype == 'float16':
            self.check_backward_options = {'atol': 5e-4, 'rtol': 5e-3}
            self.check_double_backward_options = {'atol': 5e-3, 'rtol': 5e-1}

    def generate_inputs(self):
        return self.input,

    def forward_xp(self, inputs, xp):
        if self.is_module:
            return xp.power(self.scalar, inputs[0]),
        return self.scalar ** inputs[0],


@chainerx.testing.numpy_chainerx_array_equal()
@pytest.mark.parametrize_device(['native:0', 'cuda:0'])
@pytest.mark.parametrize('input', [
    numpy.asarray(0), numpy.asarray(-1), numpy.asarray(
        10), numpy.asarray(float('inf')), numpy.asarray(-float('inf')),
    numpy.asarray(float('nan')), numpy.full(
        (), 2), numpy.full((0,), 2), numpy.full((2, 3), 2)
])
def test_isnan(xp, device, input, dtype):
    a = xp.array(input.astype(dtype))
    return xp.isnan(a)


@chainerx.testing.numpy_chainerx_array_equal()
@pytest.mark.parametrize_device(['native:0', 'cuda:0'])
@pytest.mark.parametrize('input', [
    numpy.asarray(0), numpy.asarray(-1), numpy.asarray(
        10), numpy.asarray(float('inf')), numpy.asarray(-float('inf')),
    numpy.asarray(float('nan')), numpy.full(
        (), 2), numpy.full((0,), 2), numpy.full((2, 3), 2)
])
def test_isinf(xp, device, input, dtype):
    a = xp.array(input.astype(dtype))
    return xp.isinf(a)


def test_max_amax():
    assert chainerx.amax is chainerx.max


@chainerx.testing.numpy_chainerx_array_equal(
    accept_error=(ValueError, chainerx.DimensionError), strides_check=False)
@pytest.mark.parametrize('input,axis', [
    # --- single axis
    # input, axis
    # valid params
    (numpy.asarray(0), None),
    (numpy.asarray(-1), None),
    (numpy.asarray(float('inf')), None),
    (numpy.asarray(float('nan')), None),
    (numpy.asarray(-float('inf')), None),
    (numpy.asarray([4, 1, 4, 1]), None),
    (numpy.asarray([4, 1, 4, 1]), 0),
    (numpy.asarray([[4, 4, 1, 1], [4, 1, 4, 1]]), 0),
    (numpy.asarray([[4, 4, 1, 1], [4, 1, 4, 1]]).T, 1),
    (numpy.asarray([-0.0, +0.0, +0.0, -0.0]), None),
    (numpy.asarray([[True, True, False, False],
                    [True, False, True, False]]), 0),
    (numpy.ones((2, 0, 3)), 2),
    (numpy.ones((2, 3)), 1),
    (numpy.ones((2, 3)), -2),
    # invalid params
    (numpy.ones((0,)), None),
    (numpy.ones((2, 0, 3)), 1),
    (numpy.ones((2, 0, 3)), None),
    (numpy.ones((2, 3)), 2),
    (numpy.ones((2, 3)), -3),
    # --- multiple axes
    # input, axis
    # valid params
    (numpy.asarray([[1, 4, 3, 1], [4, 6, 3, 2], [2, 3, 6, 1]]), (0, 1)),
    (numpy.asarray([[1, 4, 3, 1], [4, 6, 3, 2], [2, 3, 6, 1]]), (-2, -1)),
    # invalid params
    (numpy.asarray([[1, 4, 3, 1], [4, 6, 3, 2], [2, 3, 6, 1]]), (1, 1)),
    (numpy.asarray([[1, 4, 3, 1], [4, 6, 3, 2], [2, 3, 6, 1]]), (-3, 1)),
    (numpy.asarray([[1, 4, 3, 1], [4, 6, 3, 2], [2, 3, 6, 1]]), (1, 2)),
])
@pytest.mark.parametrize_device(['native:0', 'cuda:0'])
# TODO(niboshi): Remove strides_check=False
def test_max(is_module, xp, device, input, axis, dtype):
    try:
        a_np = input.astype(dtype)
    except (ValueError, OverflowError):
        return xp.zeros(())  # invalid combination of data and dtype

    a = xp.array(a_np)
    if is_module:
        return xp.max(a, axis)
    else:
        return a.max(axis)<|MERGE_RESOLUTION|>--- conflicted
+++ resolved
@@ -1500,11 +1500,7 @@
     # Special shapes
     chainer.testing.product({
         'shape': [(), (0,), (1,), (2, 0, 3), (1, 1, 1), (2, 3)],
-<<<<<<< HEAD
         'dtype': in_out_float_dtypes_math_functions,
-=======
-        'in_dtypes,out_dtype': _in_out_float_dtypes_math_functions,
->>>>>>> 1199f279
         'input': [-2, 0, 2],
         'contiguous': [None, 'C'],
     })
