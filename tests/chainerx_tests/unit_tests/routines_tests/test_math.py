import chainer
import numpy
import pytest

import chainerx
import chainerx.testing

from chainerx_tests import array_utils
from chainerx_tests import dtype_utils
from chainerx_tests import math_utils
from chainerx_tests import op_utils


_in_out_dtypes_arithmetic_invalid = [
    (('bool_', 'bool_'), 'bool_'),
    (('bool_', 'int8'), 'int8'),
    (('bool_', 'int16'), 'int16'),
    (('bool_', 'int32'), 'int32'),
    (('bool_', 'int64'), 'int64'),
    (('bool_', 'uint8'), 'uint8'),
    (('bool_', 'float16'), 'float16'),
    (('bool_', 'float32'), 'float32'),
    (('bool_', 'float64'), 'float64'),
    (('int8', 'bool_'), 'int8'),
    (('int16', 'bool_'), 'int16'),
    (('int32', 'bool_'), 'int32'),
    (('int64', 'bool_'), 'int64'),
    (('uint8', 'bool_'), 'uint8'),
    (('float16', 'bool_'), 'float16'),
    (('float32', 'bool_'), 'float32'),
    (('float64', 'bool_'), 'float64'),
]


_in_out_dtypes_arithmetic = [
    dtypes for dtypes in dtype_utils.result_dtypes_two_arrays
    if dtypes not in _in_out_dtypes_arithmetic_invalid
]


_in_out_dtypes_inplace_arithmetic_invalid = [
    ((t1, t2), t3) for (t1, t2), t3 in _in_out_dtypes_arithmetic
    if (numpy.dtype(t1).kind != 'f' and numpy.dtype(t2).kind == 'f')
] + _in_out_dtypes_arithmetic_invalid


_in_out_dtypes_inplace_arithmetic = [
    dtypes for dtypes in dtype_utils.result_dtypes_two_arrays
    if dtypes not in _in_out_dtypes_inplace_arithmetic_invalid
]


_in_out_dtypes_array_int_scalar = [
    # Int scalar.
    (('int8',), int, 'int8'),
    (('int16',), int, 'int16'),
    (('int32',), int, 'int32'),
    (('int64',), int, 'int64'),
    (('uint8',), int, 'uint8'),
    (('float16',), int, 'float16'),
    (('float32',), int, 'float32'),
    (('float64',), int, 'float64'),
    (('int16',), numpy.int16, 'int16'),
    (('uint8',), numpy.int8, 'uint8'),
    (('float64',), numpy.int8, 'float64'),
    (('float16',), numpy.int64, 'float16'),
]


_in_out_dtypes_int_array_float_scalar = [
    # Int arrays and float scalars.
    (('int8',), float, 'float32'),
    (('int16',), float, 'float32'),
    (('int32',), float, 'float32'),
    (('int64',), float, 'float32'),
    (('uint8',), float, 'float32'),
    (('int8',), numpy.float32, 'float32'),
    (('int64',), numpy.float16, 'float32'),
    (('uint8',), numpy.float64, 'float32'),
]


_in_out_dtypes_float_array_float_scalar = [
    # Float arrays and flaot scalars.
    (('float16',), float, 'float16'),
    (('float32',), float, 'float32'),
    (('float64',), float, 'float64'),
    (('float64',), float, 'float64'),
    (('float16',), numpy.float64, 'float16'),
    (('float64',), numpy.float16, 'float64'),
]


_in_out_dtypes_arithmetic_scalar = (
    _in_out_dtypes_array_int_scalar
    + _in_out_dtypes_int_array_float_scalar
    + _in_out_dtypes_float_array_float_scalar)


_in_out_dtypes_inplace_arithmetic_scalar = (
    _in_out_dtypes_array_int_scalar
    + _in_out_dtypes_float_array_float_scalar)


_in_out_dtypes_float_arithmetic_scalar = (
    _in_out_dtypes_int_array_float_scalar
    + _in_out_dtypes_float_array_float_scalar)


_in_out_dtypes_inplace_float_arithmetic_scalar = (
    _in_out_dtypes_float_array_float_scalar)


@op_utils.op_test(['native:0', 'cuda:0'])
@chainer.testing.parameterize(*(
    # Special shapes
    chainer.testing.product({
        'shape': [(), (0,), (1,), (2, 0, 3), (1, 1, 1), (2, 3)],
        'in_dtypes,out_dtype': (
            dtype_utils.make_same_in_out_dtypes(
                1, chainerx.testing.numeric_dtypes)),
        'input': ['random'],
        'is_module': [False],
    })
    # is_module
    + chainer.testing.product({
        'shape': [(2, 3)],
        'in_dtypes,out_dtype': (
            dtype_utils.make_same_in_out_dtypes(
                1, chainerx.testing.numeric_dtypes)),
        'input': ['random'],
        'is_module': [True, False],
    })
    # Special values
    + chainer.testing.product({
        'shape': [(2, 3)],
        'in_dtypes,out_dtype': (
            dtype_utils.make_same_in_out_dtypes(
                1, chainerx.testing.float_dtypes)),
        'input': [float('inf'), -float('inf'), float('nan')],
        'is_module': [False],
        'skip_backward_test': [True],
        'skip_double_backward_test': [True],
    })
))
class TestNegative(math_utils.UnaryMathTestBase, op_utils.NumpyOpTest):

    def func(self, xp, a):
        if self.is_module:
            return xp.negative(a)
        else:
            return -a


@chainerx.testing.numpy_chainerx_array_equal(
    accept_error=(chainerx.DtypeError, TypeError))
@pytest.mark.parametrize_device(['native:0', 'cuda:0'])
def test_negative_invalid_bool(xp, device, is_module):
    x = xp.array([True, False], dtype='bool_')
    if is_module:
        xp.negative(x)
    else:
        -x


@op_utils.op_test(['native:0', 'cuda:0'])
@chainer.testing.parameterize(*(
    # Special shapes
    chainer.testing.product({
        'in_shapes': math_utils.shapes_combination_binary,
        'in_dtypes,out_dtype': (
            dtype_utils.make_same_in_out_dtypes(
                2, chainerx.testing.numeric_dtypes)),
        'input_lhs': ['random'],
        'input_rhs': ['random'],
        'is_module': [False],
    })
    # Dtype combinations
    + chainer.testing.product({
        'in_shapes': [((2, 3), (2, 3))],
        'in_dtypes,out_dtype': _in_out_dtypes_arithmetic,
        'input_lhs': ['random'],
        'input_rhs': ['random'],
        'is_module': [False],
    })
    # is_module
    + chainer.testing.product({
        'in_shapes': [((2, 3), (2, 3))],
        'in_dtypes,out_dtype': (
            dtype_utils.make_same_in_out_dtypes(
                2, chainerx.testing.numeric_dtypes)),
        'input_lhs': ['random'],
        'input_rhs': ['random'],
        'is_module': [True, False],
    })
    # Special values
    + chainer.testing.product({
        'in_shapes': [((2, 3), (2, 3))],
        'in_dtypes,out_dtype': (
            dtype_utils.make_same_in_out_dtypes(
                2, chainerx.testing.float_dtypes)),
        'input_lhs': ['random', float('inf'), -float('inf'), float('nan')],
        'input_rhs': ['random', float('inf'), -float('inf'), float('nan')],
        'is_module': [False],
        'skip_backward_test': [True],
        'skip_double_backward_test': [True],
    })
))
class TestAdd(math_utils.BinaryMathTestBase, op_utils.NumpyOpTest):

    def func(self, xp, a, b):
        if self.is_module:
            return xp.add(a, b)
        else:
            return a + b


@pytest.mark.parametrize_device(['native:0', 'cuda:0'])
@pytest.mark.parametrize('dtypes', _in_out_dtypes_arithmetic_invalid)
def test_add_invalid_dtypes(device, dtypes, is_module):
    (in_dtype1, in_dtype2), _ = dtypes
    shape = (2, 3)
    a = chainerx.array(array_utils.uniform(shape, in_dtype1))
    b = chainerx.array(array_utils.uniform(shape, in_dtype2))
    with pytest.raises(chainerx.DtypeError):
        if is_module:
            a + b
        else:
            chainerx.add(a, b)


@op_utils.op_test(['native:0', 'cuda:0'])
@chainer.testing.parameterize(*(
    # Special shapes
    chainer.testing.product({
        'in_shapes': math_utils.shapes_combination_inplace_binary,
        'in_dtypes,out_dtype': (
            dtype_utils.make_same_in_out_dtypes(
                2, chainerx.testing.numeric_dtypes)),
        'input_lhs': ['random'],
        'input_rhs': ['random'],
    })
    # Dtype combinations
    + chainer.testing.product({
        'in_shapes': [((2, 3), (2, 3))],
        'in_dtypes,out_dtype': _in_out_dtypes_inplace_arithmetic,
        'input_lhs': ['random'],
        'input_rhs': ['random'],
    })
    # Special values
    + chainer.testing.product({
        'in_shapes': [((2, 3), (2, 3))],
        'in_dtypes,out_dtype': (
            dtype_utils.make_same_in_out_dtypes(
                2, chainerx.testing.float_dtypes)),
        'input_lhs': ['random', float('inf'), -float('inf'), float('nan')],
        'input_rhs': ['random', float('inf'), -float('inf'), float('nan')],
        'skip_backward_test': [True],
        'skip_double_backward_test': [True],
    })
))
class TestIAdd(math_utils.InplaceBinaryMathTestBase, op_utils.NumpyOpTest):

    def func(self, xp, a, b):
        a += b


@pytest.mark.parametrize_device(['native:0', 'cuda:0'])
@pytest.mark.parametrize('dtypes', _in_out_dtypes_inplace_arithmetic_invalid)
def test_iadd_invalid_dtypes(device, dtypes):
    (in_dtype1, in_dtype2), _ = dtypes
    shape = (2, 3)
    a = chainerx.array(array_utils.uniform(shape, in_dtype1))
    b = chainerx.array(array_utils.uniform(shape, in_dtype2))
    with pytest.raises(chainerx.DtypeError):
        a += b


@op_utils.op_test(['native:0', 'cuda:0'])
@chainer.testing.parameterize(*(
    # Special shapes
    chainer.testing.product({
        'shape': [(), (0,), (1,), (2, 0, 3), (1, 1, 1), (2, 3)],
        'in_dtypes,scalar_type,out_dtype': _in_out_dtypes_arithmetic_scalar,
        'input': ['random'],
        'scalar_value': [1],
        'is_module': [False],
        'is_scalar_rhs': [False],
    })
    # Type combinations
    + chainer.testing.product({
        'shape': [(2, 3)],
        'in_dtypes,scalar_type,out_dtype': _in_out_dtypes_arithmetic_scalar,
        'input': ['random'],
        'scalar_value': [1],
        'is_module': [False],
        'is_scalar_rhs': [True, False],
    })
    # is_module
    + chainer.testing.product({
        'shape': [(2, 3)],
        'in_dtypes,scalar_type,out_dtype': _in_out_dtypes_arithmetic_scalar,
        'input': ['random'],
        'scalar_value': [1],
        'is_module': [True, False],
        'is_scalar_rhs': [True, False],
    })
    # Special values
    + chainer.testing.product({
        'shape': [(2, 3)],
        'in_dtypes,scalar_type,out_dtype':
            _in_out_dtypes_float_arithmetic_scalar,
        'input': [float('inf'), -float('inf'), float('nan')],
        'scalar_value': [
            0, -1, 1, 2, float('inf'), -float('inf'), float('nan')],
        'is_module': [False],
        'is_scalar_rhs': [False],
        'skip_backward_test': [True],
        'skip_double_backward_test': [True],
    })
))
class TestAddScalar(math_utils.MathScalarTestBase, op_utils.NumpyOpTest):

    def func_scalar(self, xp, a, scalar):
        if self.is_module:
            if self.is_scalar_rhs:
                return a + scalar
            else:
                return scalar + a
        else:
            if self.is_scalar_rhs:
                return xp.add(a, scalar)
            else:
                return xp.add(scalar, a)


@op_utils.op_test(['native:0', 'cuda:0'])
@chainer.testing.parameterize(*(
    # Special shapes
    chainer.testing.product({
        'shape': [(), (0,), (1,), (2, 0, 3), (1, 1, 1), (2, 3)],
        'in_dtypes,scalar_type,out_dtype':
            _in_out_dtypes_inplace_arithmetic_scalar,
        'input': ['random'],
        'scalar_value': [1],
    })
    # Dtype combinations
    + chainer.testing.product({
        'shape': [(2, 3)],
        'in_dtypes,scalar_type,out_dtype':
            _in_out_dtypes_inplace_arithmetic_scalar,
        'input': ['random'],
        'scalar_value': [1],
    })
    # Special values
    + chainer.testing.product({
        'shape': [(2, 3)],
        'in_dtypes,scalar_type,out_dtype':
            _in_out_dtypes_inplace_float_arithmetic_scalar,
        'input': [float('inf'), -float('inf'), float('nan')],
        'scalar_value': [
            0, -1, 1, 2, float('inf'), -float('inf'), float('nan')],
    })
))
class TestIAddScalar(
        math_utils.InplaceMathScalarTestBase, op_utils.NumpyOpTest):

    def func_scalar(self, xp, a, scalar):
        a += scalar


@op_utils.op_test(['native:0', 'cuda:0'])
@chainer.testing.parameterize(*(
    # Special shapes
    chainer.testing.product({
        'in_shapes': math_utils.shapes_combination_binary,
        'in_dtypes,out_dtype': (
            dtype_utils.make_same_in_out_dtypes(
                2, chainerx.testing.numeric_dtypes)),
        'input_lhs': ['random'],
        'input_rhs': ['random'],
        'is_module': [False],
    })
    # Dtype combinations
    + chainer.testing.product({
        'in_shapes': [((2, 3), (2, 3))],
        'in_dtypes,out_dtype': _in_out_dtypes_arithmetic,
        'input_lhs': ['random'],
        'input_rhs': ['random'],
        'is_module': [False],
    })
    # is_module
    + chainer.testing.product({
        'in_shapes': [((2, 3), (2, 3))],
        'in_dtypes,out_dtype': (
            dtype_utils.make_same_in_out_dtypes(
                2, chainerx.testing.numeric_dtypes)),
        'input_lhs': ['random'],
        'input_rhs': ['random'],
        'is_module': [True, False],
    })
    # Special values
    + chainer.testing.product({
        'in_shapes': [((2, 3), (2, 3))],
        'in_dtypes,out_dtype': (
            dtype_utils.make_same_in_out_dtypes(
                2, chainerx.testing.float_dtypes)),
        'input_lhs': ['random', float('inf'), -float('inf'), float('nan')],
        'input_rhs': ['random', float('inf'), -float('inf'), float('nan')],
        'is_module': [False],
        'skip_backward_test': [True],
        'skip_double_backward_test': [True],
    })
))
class TestSub(math_utils.BinaryMathTestBase, op_utils.NumpyOpTest):

    def func(self, xp, a, b):
        if self.is_module:
            return xp.subtract(a, b)
        else:
            return a - b


@pytest.mark.parametrize_device(['native:0', 'cuda:0'])
@pytest.mark.parametrize('dtypes', _in_out_dtypes_arithmetic_invalid)
def test_sub_invalid_dtypes(device, dtypes, is_module):
    (in_dtype1, in_dtype2), _ = dtypes
    shape = (2, 3)
    a = chainerx.array(array_utils.uniform(shape, in_dtype1))
    b = chainerx.array(array_utils.uniform(shape, in_dtype2))
    with pytest.raises(chainerx.DtypeError):
        if is_module:
            a - b
        else:
            chainerx.subtract(a, b)


@op_utils.op_test(['native:0', 'cuda:0'])
@chainer.testing.parameterize(*(
    # Special shapes
    chainer.testing.product({
        'in_shapes': math_utils.shapes_combination_inplace_binary,
        'in_dtypes,out_dtype': (
            dtype_utils.make_same_in_out_dtypes(
                2, chainerx.testing.numeric_dtypes)),
        'input_lhs': ['random'],
        'input_rhs': ['random'],
    })
    # Dtype combinations
    + chainer.testing.product({
        'in_shapes': [((2, 3), (2, 3))],
        'in_dtypes,out_dtype': _in_out_dtypes_inplace_arithmetic,
        'input_lhs': ['random'],
        'input_rhs': ['random'],
    })
    # Special values
    + chainer.testing.product({
        'in_shapes': [((2, 3), (2, 3))],
        'in_dtypes,out_dtype': (
            dtype_utils.make_same_in_out_dtypes(
                2, chainerx.testing.float_dtypes)),
        'input_lhs': ['random', float('inf'), -float('inf'), float('nan')],
        'input_rhs': ['random', float('inf'), -float('inf'), float('nan')],
        'skip_backward_test': [True],
        'skip_double_backward_test': [True],
    })
))
class TestISub(math_utils.InplaceBinaryMathTestBase, op_utils.NumpyOpTest):

    def func(self, xp, a, b):
        a -= b


@pytest.mark.parametrize_device(['native:0', 'cuda:0'])
@pytest.mark.parametrize('dtypes', _in_out_dtypes_inplace_arithmetic_invalid)
def test_isub_invalid_dtypes(device, dtypes):
    (in_dtype1, in_dtype2), _ = dtypes
    shape = (2, 3)
    a = chainerx.array(array_utils.uniform(shape, in_dtype1))
    b = chainerx.array(array_utils.uniform(shape, in_dtype2))
    with pytest.raises(chainerx.DtypeError):
        a -= b


@op_utils.op_test(['native:0', 'cuda:0'])
@chainer.testing.parameterize(*(
    # Special shapes
    chainer.testing.product({
        'shape': [(), (0,), (1,), (2, 0, 3), (1, 1, 1), (2, 3)],
        'in_dtypes,scalar_type,out_dtype': _in_out_dtypes_arithmetic_scalar,
        'input': ['random'],
        'scalar_value': [1],
        'is_module': [False],
        'is_scalar_rhs': [False],
    })
    # Type combinations
    + chainer.testing.product({
        'shape': [(2, 3)],
        'in_dtypes,scalar_type,out_dtype': _in_out_dtypes_arithmetic_scalar,
        'input': ['random'],
        'scalar_value': [1],
        'is_module': [False],
        'is_scalar_rhs': [True, False],
    })
    # is_module
    + chainer.testing.product({
        'shape': [(2, 3)],
        'in_dtypes,scalar_type,out_dtype': _in_out_dtypes_arithmetic_scalar,
        'input': ['random'],
        'scalar_value': [1],
        'is_module': [True, False],
        'is_scalar_rhs': [True, False],
    })
    # Special values
    + chainer.testing.product({
        'shape': [(2, 3)],
        'in_dtypes,scalar_type,out_dtype':
            _in_out_dtypes_float_arithmetic_scalar,
        'input': [float('inf'), -float('inf'), float('nan')],
        'scalar_value': [
            0, -1, 1, 2, float('inf'), -float('inf'), float('nan')],
        'is_module': [False],
        'is_scalar_rhs': [False],
        'skip_backward_test': [True],
        'skip_double_backward_test': [True],
    })
))
class TestSubScalar(math_utils.MathScalarTestBase, op_utils.NumpyOpTest):

    def func_scalar(self, xp, a, scalar):
        if self.is_module:
            if self.is_scalar_rhs:
                return a - scalar
            else:
                return scalar - a
        else:
            if self.is_scalar_rhs:
                return xp.subtract(a, scalar)
            else:
                return xp.subtract(scalar, a)


@op_utils.op_test(['native:0', 'cuda:0'])
@chainer.testing.parameterize(*(
    # Special shapes
    chainer.testing.product({
        'shape': [(), (0,), (1,), (2, 0, 3), (1, 1, 1), (2, 3)],
        'in_dtypes,scalar_type,out_dtype':
            _in_out_dtypes_inplace_arithmetic_scalar,
        'input': ['random'],
        'scalar_value': [1],
    })
    # Dtype combinations
    + chainer.testing.product({
        'shape': [(2, 3)],
        'in_dtypes,scalar_type,out_dtype':
            _in_out_dtypes_inplace_arithmetic_scalar,
        'input': ['random'],
        'scalar_value': [1],
    })
    # Special values
    + chainer.testing.product({
        'shape': [(2, 3)],
        'in_dtypes,scalar_type,out_dtype':
            _in_out_dtypes_inplace_float_arithmetic_scalar,
        'input': [float('inf'), -float('inf'), float('nan')],
        'scalar_value': [
            0, -1, 1, 2, float('inf'), -float('inf'), float('nan')],
    })
))
class TestISubScalar(
        math_utils.InplaceMathScalarTestBase, op_utils.NumpyOpTest):

    def func_scalar(self, xp, a, scalar):
        a -= scalar


@op_utils.op_test(['native:0', 'cuda:0'])
@chainer.testing.parameterize(*(
    # Special shapes
    chainer.testing.product({
        'in_shapes': math_utils.shapes_combination_binary,
        'in_dtypes,out_dtype': (
            dtype_utils.make_same_in_out_dtypes(
                2, chainerx.testing.all_dtypes)),
        'input_lhs': ['random'],
        'input_rhs': ['random'],
        'is_module': [False],
    })
    # Dtype combinations
    + chainer.testing.product({
        'in_shapes': [((2, 3), (2, 3))],
        'in_dtypes,out_dtype': dtype_utils.result_dtypes_two_arrays,
        'input_lhs': ['random'],
        'input_rhs': ['random'],
        'is_module': [False],
    })
    # is_module
    + chainer.testing.product({
        'in_shapes': [((2, 3), (2, 3))],
        'in_dtypes,out_dtype': (
            dtype_utils.make_same_in_out_dtypes(
                2, chainerx.testing.all_dtypes)),
        'input_lhs': ['random'],
        'input_rhs': ['random'],
        'is_module': [True, False],
    })
    # Special values
    + chainer.testing.product({
        'in_shapes': [((2, 3), (2, 3))],
        'in_dtypes,out_dtype': (
            dtype_utils.make_same_in_out_dtypes(
                2, chainerx.testing.float_dtypes)),
        'input_lhs': ['random', float('inf'), -float('inf'), float('nan')],
        'input_rhs': ['random', float('inf'), -float('inf'), float('nan')],
        'is_module': [False],
        'skip_backward_test': [True],
        'skip_double_backward_test': [True],
    })
))
class TestMul(math_utils.BinaryMathTestBase, op_utils.NumpyOpTest):

    def func(self, xp, a, b):
        if self.is_module:
            return xp.multiply(a, b)
        else:
            return a * b


@op_utils.op_test(['native:0', 'cuda:0'])
@chainer.testing.parameterize(*(
    # Special shapes
    chainer.testing.product({
        'in_shapes': math_utils.shapes_combination_inplace_binary,
        'in_dtypes,out_dtype': (
            dtype_utils.make_same_in_out_dtypes(
                2, chainerx.testing.all_dtypes)),
        'input_lhs': ['random'],
        'input_rhs': ['random'],
    })
    # Dtype combinations
    + chainer.testing.product({
        'in_shapes': [((2, 3), (2, 3))],
        'in_dtypes,out_dtype': _in_out_dtypes_inplace_arithmetic + [
            ((t, 'bool_'), t) for t in chainerx.testing.all_dtypes
        ],
        'input_lhs': ['random'],
        'input_rhs': ['random'],
    })
    # Special values
    + chainer.testing.product({
        'in_shapes': [((2, 3), (2, 3))],
        'in_dtypes,out_dtype': (
            dtype_utils.make_same_in_out_dtypes(
                2, chainerx.testing.float_dtypes)),
        'input_lhs': ['random', float('inf'), -float('inf'), float('nan')],
        'input_rhs': ['random', float('inf'), -float('inf'), float('nan')],
        'skip_backward_test': [True],
        'skip_double_backward_test': [True],
    })
))
class TestIMul(math_utils.InplaceBinaryMathTestBase, op_utils.NumpyOpTest):

    def func(self, xp, a, b):
        a *= b


@op_utils.op_test(['native:0', 'cuda:0'])
@chainer.testing.parameterize(*(
    # Special shapes
    chainer.testing.product({
        'shape': [(), (0,), (1,), (2, 0, 3), (1, 1, 1), (2, 3)],
        'in_dtypes,scalar_type,out_dtype': _in_out_dtypes_arithmetic_scalar,
        'input': ['random'],
        'scalar_value': [1],
        'is_module': [False],
        'is_scalar_rhs': [False],
    })
    # Type combinations
    + chainer.testing.product({
        'shape': [(2, 3)],
        'in_dtypes,scalar_type,out_dtype': _in_out_dtypes_arithmetic_scalar + [
            ((t,), bool, t) for t in chainerx.testing.all_dtypes
        ],
        'input': ['random'],
        'scalar_value': [1],
        'is_module': [False],
        'is_scalar_rhs': [True, False],
    })
    # is_module
    + chainer.testing.product({
        'shape': [(2, 3)],
        'in_dtypes,scalar_type,out_dtype': _in_out_dtypes_arithmetic_scalar,
        'input': ['random'],
        'scalar_value': [1],
        'is_module': [True, False],
        'is_scalar_rhs': [True, False],
    })
    # Special values
    + chainer.testing.product({
        'shape': [(2, 3)],
        'in_dtypes,scalar_type,out_dtype':
            _in_out_dtypes_float_arithmetic_scalar,
        'input': [float('inf'), -float('inf'), float('nan')],
        'scalar_value': [
            0, -1, 1, 2, float('inf'), -float('inf'), float('nan')],
        'is_module': [False],
        'is_scalar_rhs': [False],
        'skip_backward_test': [True],
        'skip_double_backward_test': [True],
    })
))
class TestMulScalar(math_utils.MathScalarTestBase, op_utils.NumpyOpTest):

    def func_scalar(self, xp, a, scalar):
        if self.is_module:
            if self.is_scalar_rhs:
                return a * scalar
            else:
                return scalar * a
        else:
            if self.is_scalar_rhs:
                return xp.multiply(a, scalar)
            else:
                return xp.multiply(scalar, a)


@op_utils.op_test(['native:0', 'cuda:0'])
@chainer.testing.parameterize(*(
    # Special shapes
    chainer.testing.product({
        'shape': [(), (0,), (1,), (2, 0, 3), (1, 1, 1), (2, 3)],
        'in_dtypes,scalar_type,out_dtype':
            _in_out_dtypes_inplace_arithmetic_scalar,
        'input': ['random'],
        'scalar_value': [1],
    })
    # Dtype combinations
    + chainer.testing.product({
        'shape': [(2, 3)],
        'in_dtypes,scalar_type,out_dtype': (
            _in_out_dtypes_inplace_arithmetic_scalar + [
                ((t,), bool, t) for t in chainerx.testing.all_dtypes
            ]),
        'input': ['random'],
        'scalar_value': [1],
    })
    # Special values
    + chainer.testing.product({
        'shape': [(2, 3)],
        'in_dtypes,scalar_type,out_dtype':
            _in_out_dtypes_inplace_float_arithmetic_scalar,
        'input': [float('inf'), -float('inf'), float('nan')],
        'scalar_value': [
            0, -1, 1, 2, float('inf'), -float('inf'), float('nan')],
    })
))
class TestIMulScalar(
        math_utils.InplaceMathScalarTestBase, op_utils.NumpyOpTest):

    def func_scalar(self, xp, a, scalar):
        a *= scalar


@op_utils.op_test(['native:0', 'cuda:0'])
@chainer.testing.parameterize(*chainer.testing.product({
    'lhs,rhs': [
        ([], []),
        ([0, 1, 2, 3, 100, 101, 102, 103], [3] * 8),
        ([-0, -1, -2, -3, -4, -100, -101, -102, -103], [3] * 9),
        ([0, 1, 2, 3, 100, 101, 102, 103], [-3] * 8),
        ([-0, -1, -2, -3, -4, -100, -101, -102, -103], [-3] * 9),
        ([0., 0.8, 1.6, 2.4, 100., 100.8, 101.6, 102.4], [1.2] * 8),
        ([-0., -0.8, -1.6, -2.4, -3.2, -100., -100.8, -101.6, -102.4],
         [1.2] * 9),
        ([0., 0.8, 1.6, 2.4, 100., 100.8, 101.6, 102.4], [-1.2] * 8),
        ([-0., -0.8, -1.6, -2.4, -3.2, -100., -100.8, -101.6, -102.4],
         [-1.2] * 9),
    ],
    'in_dtypes,out_dtype': _in_out_dtypes_arithmetic,
    'is_module': [True, False],
}))
class TestFloorDivide(math_utils.BinaryMathTestBase, op_utils.NumpyOpTest):

    skip_backward_test = True
    skip_double_backward_test = True

    def generate_inputs(self):
        in_dtype1, in_dtype2 = self.in_dtypes
        a = numpy.array(self.lhs).astype(in_dtype1)
        b = numpy.array(self.rhs).astype(in_dtype2)
        return a, b

    def func(self, xp, a, b):
        if self.is_module:
            return xp.floor_divide(a, b)
        else:
            return a // b


@op_utils.op_test(['native:0', 'cuda:0'])
@chainer.testing.parameterize(*(chainer.testing.product_dict(
    chainer.testing.product({
        'array': [
            ([]),
            ([0, 1, 2, 3, 100, 101, 102, 103]),
            ([-0, -1, -2, -3, -4, -100, -101, -102, -103]),
            ([0., 0.8, 1.6, 2.4, 100., 100.8, 101.6, 102.4]),
            ([-0., -0.8, -1.6, -2.4, -3.2, -100., -100.8, -101.6, -102.4]),
            ([-0.61, -0.6, -0.59, 0.59, 0.6, 0.61]),
        ],
        'is_module': [True, False],
        'is_scalar_rhs': [True, False],
    }),
    chainer.testing.product({
        'scalar_value': [-3, 3, -1.2, 1.2, 0],
        'in_dtypes,scalar_type,out_dtype': _in_out_dtypes_arithmetic_scalar,
    })
    # Special values
    + chainer.testing.product({
        'scalar_value': [float('inf'), -float('inf'), float('nan')],
        'in_dtypes,scalar_type,out_dtype':
            _in_out_dtypes_float_arithmetic_scalar,
    })
)))
class TestFloorDivideScalar(
        math_utils.MathScalarTestBase, op_utils.NumpyOpTest):

    skip_backward_test = True
    skip_double_backward_test = True

    def setup(self):
        super().setup()
        in_dtype, = self.in_dtypes

        # TODO(imanishi): Remove this.
        if in_dtype == 'uint8' and self.scalar_value < 0:
            self.skip_forward_test = True

    def generate_inputs(self):
        in_dtype, = self.in_dtypes
        a = numpy.array(self.array).astype(in_dtype)
        return a,

    def func_scalar(self, xp, a, scalar):
        if self.is_module:
            if self.is_scalar_rhs:
                return xp.floor_divide(a, scalar)
            else:
                return xp.floor_divide(scalar, a)
        else:
            if self.is_scalar_rhs:
                return a // scalar
            else:
                return scalar // a


@pytest.mark.parametrize_device(['native:0', 'cuda:0'])
@pytest.mark.parametrize('dtypes', _in_out_dtypes_arithmetic_invalid)
def test_floordiv_invalid_dtypes(device, dtypes, is_module):
    (in_dtype1, in_dtype2), _ = dtypes
    shape = (2, 3)
    a = chainerx.array(array_utils.uniform(shape, in_dtype1))
    b = chainerx.array(array_utils.uniform(shape, in_dtype2))
    with pytest.raises(chainerx.DtypeError):
        if is_module:
            a // b
        else:
            chainerx.floor_divide(a, b)


# TODO(imanishi): Support and test zero division and mixed dtypes.
# TODO(imanishi): Support and test chainerx.Scalar // chainerx.ndarray.
# TODO(imanishi): Support and test bool dtype.
@chainerx.testing.numpy_chainerx_array_equal(float16_rtol=1e-3)
@pytest.mark.parametrize('lhs,rhs', [
    ([], []),
    ([0, 1, 2, 3, 100, 101, 102, 103], [3] * 8),
    ([-1, -2, -3, -4, -100, -101, -102, -103], [3] * 8),
    ([0, 1, 2, 3, 100, 101, 102, 103], [-3] * 8),
    ([-1, -2, -3, -4, -100, -101, -102, -103], [-3] * 8),
    ([0., 0.8, 1.6, 2.4, 100., 100.8, 101.6, 102.4], [1.2] * 8),
    ([-0.8, -1.6, -2.4, -3.2, -100., -100.8, -101.6, -102.4], [1.2] * 8),
    ([0., 0.8, 1.6, 2.4, 100., 100.8, 101.6, 102.4], [-1.2] * 8),
    ([-0.8, -1.6, -2.4, -3.2, -100., -100.8, -101.6, -102.4], [-1.2] * 8),
    ([0, 1, 2, 3, 100, 101, 102, 103], 3),
    ([-1, -2, -3, -4, -100, -101, -102, -103], 3),
    ([0, 1, 2, 3, 100, 101, 102, 103], -3),
    ([-1, -2, -3, -4, -100, -101, -102, -103], -3),
    ([0., 0.8, 1.6, 2.4, 100., 100.8, 101.6, 102.4], 1.2),
    ([-0.8, -1.6, -2.4, -3.2, -100., -100.8, -101.6, -102.4], 1.2),
    ([0., 0.8, 1.6, 2.4, 100., 100.8, 101.6, 102.4], -1.2),
    ([-0.8, -1.6, -2.4, -3.2, -100., -100.8, -101.6, -102.4], -1.2),
])
@pytest.mark.parametrize_device(['native:0', 'cuda:0'])
def test_ifloordiv(xp, lhs, rhs, device, numeric_dtype):
    if numpy.array(lhs).dtype.kind != numpy.dtype(numeric_dtype).kind:
        return chainerx.testing.ignore()
    lhs = xp.array(lhs).astype(numeric_dtype)
    if isinstance(rhs, (list, tuple)):
        rhs = xp.array(rhs).astype(numeric_dtype)

    lhs //= rhs
    return lhs


@pytest.mark.parametrize_device(['native:0', 'cuda:0'])
@pytest.mark.parametrize('dtypes', _in_out_dtypes_inplace_arithmetic_invalid)
def test_ifloordiv_invalid_dtypes(device, dtypes):
    (in_dtype1, in_dtype2), _ = dtypes
    shape = (2, 3)
    a = chainerx.array(array_utils.uniform(shape, in_dtype1))
    b = chainerx.array(array_utils.uniform(shape, in_dtype2))
    with pytest.raises(chainerx.DtypeError):
        a //= b


_in_out_dtypes_inplace_truediv = [
    (('float32', 'int16'), 'float32'),
    (('float64', 'uint8'), 'float64'),
    (('float16', 'float16'), 'float16'),
    (('float32', 'float32'), 'float32'),
    (('float64', 'float64'), 'float64'),
    (('float32', 'float16'), 'float32'),
    (('float16', 'float64'), 'float64'),
]


_in_out_dtypes_truediv = _in_out_dtypes_inplace_truediv + [
    (('int8', 'int8'), 'float32'),
    (('int16', 'int16'), 'float32'),
    (('int32', 'int32'), 'float32'),
    (('int64', 'int64'), 'float32'),
    (('uint8', 'uint8'), 'float32'),
    (('int8', 'int32'), 'float32'),
    (('uint8', 'int64'), 'float32'),
    (('int8', 'uint8'), 'float32'),
    (('int32', 'float16'), 'float16'),
    (('uint8', 'float32'), 'float32'),
]


_in_out_dtypes_inplace_truediv_scalar = [
    (('int8',), int, 'float32'),
    (('int16',), int, 'float32'),
    (('int32',), int, 'float32'),
    (('int64',), int, 'float32'),
    (('uint8',), int, 'float32'),
    (('float16',), int, 'float16'),
    (('float32',), int, 'float32'),
    (('float64',), int, 'float64'),
    (('float16',), float, 'float16'),
    (('float32',), float, 'float32'),
    (('float64',), float, 'float64'),
]


_in_out_dtypes_truediv_scalar = _in_out_dtypes_inplace_truediv_scalar + [
    (('int8',), float, 'float32'),
    (('int16',), float, 'float32'),
    (('int32',), float, 'float32'),
    (('int64',), float, 'float32'),
    (('uint8',), float, 'float32'),
]


@op_utils.op_test(['native:0', 'cuda:0'])
@chainer.testing.parameterize(*(
    # Special shapes
    chainer.testing.product({
        'in_shapes': math_utils.shapes_combination_binary,
        'in_dtypes,out_dtype': _in_out_dtypes_truediv,
        'input_lhs': ['random'],
        'input_rhs': ['random'],
        'is_module': [False],
    })
    # Dtype combinations
    + chainer.testing.product({
        'in_shapes': [((2, 3), (2, 3))],
        'in_dtypes,out_dtype': _in_out_dtypes_truediv,
        'input_lhs': ['random'],
        'input_rhs': ['random'],
        'is_module': [False],
    })
    # is_module
    + chainer.testing.product({
        'in_shapes': [((2, 3), (2, 3))],
        'in_dtypes,out_dtype': _in_out_dtypes_truediv,
        'input_lhs': ['random'],
        'input_rhs': ['random'],
        'is_module': [True, False],
    })
    # Special values
    + chainer.testing.product({
        'in_shapes': [((2, 3), (2, 3))],
        'in_dtypes,out_dtype': (
            dtype_utils.make_same_in_out_dtypes(
                2, chainerx.testing.float_dtypes)),
        'input_lhs': ['random', float('inf'), -float('inf'), float('nan')],
        'input_rhs': ['random', float('inf'), -float('inf'), float('nan')],
        'is_module': [False],
        'skip_backward_test': [True],
        'skip_double_backward_test': [True],
    })
))
class TestTrueDivide(math_utils.BinaryMathTestBase, op_utils.NumpyOpTest):

    check_numpy_strides_compliance = False

    def setup(self):
        super().setup()
        dtype1, dtype2 = self.in_dtypes
        if dtype1 == 'float16' or dtype2 == 'float16':
            self.check_forward_options.update({'rtol': 5e-3, 'atol': 5e-3})
            self.check_backward_options.update({'rtol': 5e-3, 'atol': 5e-3})
            self.check_double_backward_options.update(
                {'rtol': 5e-3, 'atol': 5e-3})

    def generate_inputs(self):
        a, b = super().generate_inputs()
        if self.input_lhs == 'random':
            # Avoid (-0.3, 0.3) interval
            with math_utils.IgnoreNumpyFloatingPointError():
                b[numpy.logical_and(-0.3 < b, b < 0.3)] = 1
        return a, b

    def func(self, xp, a, b):
        if self.is_module:
            return xp.divide(a, b)
        else:
            return a / b


@pytest.mark.parametrize_device(['native:0', 'cuda:0'])
@pytest.mark.parametrize('dtypes', _in_out_dtypes_arithmetic_invalid)
def test_truediv_invalid_dtypes(device, dtypes, is_module):
    (in_dtype1, in_dtype2), _ = dtypes
    shape = (2, 3)
    a = chainerx.array(array_utils.uniform(shape, in_dtype1))
    b = chainerx.array(array_utils.uniform(shape, in_dtype2))
    with pytest.raises(chainerx.DtypeError):
        if is_module:
            a / b
        else:
            chainerx.true_divide(a, b)


@op_utils.op_test(['native:0', 'cuda:0'])
@chainer.testing.parameterize(*(
    # Special shapes
    chainer.testing.product({
        'in_shapes': math_utils.shapes_combination_inplace_binary,
        'in_dtypes,out_dtype': _in_out_dtypes_inplace_truediv,
        'input_lhs': ['random'],
        'input_rhs': ['random'],
    })
    # Dtype combinations
    + chainer.testing.product({
        'in_shapes': [((2, 3), (2, 3))],
        'in_dtypes,out_dtype': _in_out_dtypes_inplace_truediv,
        'input_lhs': ['random'],
        'input_rhs': ['random'],
    })
    # Special values
    + chainer.testing.product({
        'in_shapes': [((2, 3), (2, 3))],
        'in_dtypes,out_dtype': (
            dtype_utils.make_same_in_out_dtypes(
                2, chainerx.testing.float_dtypes)),
        'input_lhs': ['random', float('inf'), -float('inf'), float('nan')],
        'input_rhs': ['random', float('inf'), -float('inf'), float('nan')],
        'skip_backward_test': [True],
        'skip_double_backward_test': [True],
    })
))
class TestITrueDivide(
        math_utils.InplaceBinaryMathTestBase, op_utils.NumpyOpTest):

    skip_backward_test = True
    skip_double_backward_test = True

    def generate_inputs(self):
        a, b = super().generate_inputs()
        if self.input_lhs == 'random':
            with math_utils.IgnoreNumpyFloatingPointError():
                b[numpy.logical_and(-0.3 < b, b < 0.3)] = 1
        return a, b

    def func(self, xp, a, b):
        a /= b


# TODO(hvy): Support and test zero division and mixed dtypes (dtype kinds).
@op_utils.op_test(['native:0', 'cuda:0'])
@chainer.testing.parameterize(*(
    # Special shapes
    chainer.testing.product({
        'shape': [(), (0,), (1,), (2, 0, 3), (1, 1, 1), (2, 3)],
        'in_dtypes,scalar_type,out_dtype': _in_out_dtypes_truediv_scalar,
        'input': ['random'],
        'scalar_value': [1],
        'is_module': [False],
        'is_scalar_rhs': [True, False],
    })
    # Dtype combinations
    + chainer.testing.product({
        'shape': [(2, 3)],
        'in_dtypes,scalar_type,out_dtype': _in_out_dtypes_truediv_scalar,
        'input': ['random'],
        'scalar_value': [1],
        'is_module': [False],
        'is_scalar_rhs': [True, False],
    })
    # Special values
    + chainer.testing.product({
        'shape': [(2, 3)],
        'in_dtypes,out_dtype': (
            dtype_utils.make_same_in_out_dtypes(
                1, chainerx.testing.float_dtypes)),
        'scalar_type': [float],
        'input': [float('inf'), -float('inf'), float('nan')],
        'scalar_value': [-1, 1, 2, float('inf'), -float('inf'), float('nan')],
        'is_module': [False],
        'is_scalar_rhs': [True, False],
        'skip_backward_test': [True],
        'skip_double_backward_test': [True],
    })
))
class TestTrueDivideScalar(
        math_utils.MathScalarTestBase, op_utils.NumpyOpTest):

    check_numpy_strides_compliance = False

    def generate_inputs(self):
        # Do not divide by small number to avoid ridiculously large outputs.
        if not self.is_scalar_rhs and self.input == 'random':
            in_dtype, = self.in_dtypes
            low = -5 if numpy.dtype(in_dtype).kind != 'u' else 2
            high = 5
            x = array_utils.uniform(self.shape, in_dtype, low=low, high=high)
            x[(-1 < x) & (x < 0)] = -2
            x[(0 <= x) & (x < 1)] = 2
            return x,
        return super().generate_inputs()

    def func_scalar(self, xp, a, scalar):
        if self.is_module:
            if self.is_scalar_rhs:
                return xp.divide(a, scalar)
            else:
                return xp.divide(scalar, a)
        else:
            if self.is_scalar_rhs:
                return a / scalar
            else:
                return scalar / a


@op_utils.op_test(['native:0', 'cuda:0'])
@chainer.testing.parameterize(*(
    # Special shapes
    chainer.testing.product({
        'shape': [(), (0,), (1,), (2, 0, 3), (1, 1, 1), (2, 3)],
        'in_dtypes,out_dtype': (
            dtype_utils.make_same_in_out_dtypes(
                1, chainerx.testing.float_dtypes)),
        'scalar_type': [float],
        'input': ['random'],
        'scalar_value': [1],
    })
    # Special values
    + chainer.testing.product({
        'shape': [(2, 3)],
        'in_dtypes,out_dtype': (
            dtype_utils.make_same_in_out_dtypes(
                1, chainerx.testing.float_dtypes)),
        'scalar_type': [float],
        'input': [float('inf'), -float('inf'), float('nan')],
        'scalar_value': [-1, 1, 2, float('inf'), -float('inf'), float('nan')],
    })
))
class TestITrueDivideScalar(
        math_utils.InplaceMathScalarTestBase, op_utils.NumpyOpTest):

    def func_scalar(self, xp, a, scalar):
        a /= scalar


@op_utils.op_test(['native:0', 'cuda:0'])
@chainer.testing.parameterize_pytest('in_dtypes,out_dtype', [
    (('bool_',), 'int64'),
    (('int8',), 'int64'),
    (('int16',), 'int64'),
    (('int32',), 'int64'),
    (('int64',), 'int64'),
    (('float16',), 'float16'),
    (('float32',), 'float32'),
    (('float64',), 'float64'),

    # TODO(niboshi): Unsigned integer dtypes should result in uint64.
    # Currently chainerx returns int64.
    (('uint8',), 'int64'),
])
@chainer.testing.parameterize_pytest('shape,axis', [
    ((), None),
    ((), ()),
    ((2,), None),
    ((2,), ()),
    ((2,), 0),
    ((2,), (0,)),
    ((2,), (-1,)),
    ((2, 3), None),
    ((2, 3), ()),
    ((2, 3), 0),
    ((2, 3), (0,)),
    ((2, 3), (1,)),
    ((2, 3), (-1,)),
    ((2, 3), (-2,)),
    ((2, 3), (0, 1)),
    ((2, 3), (-2, -1)),
    ((1, 3), None),  # sum over 1-dim axis
    ((0, 3), None),  # sum over 0-dim axis
    # Sum over axes that are in the middle or apart
    ((2, 3, 4), (1,)),
    ((2, 3, 4), (0, 2)),
    # Sum over axes that are apart and/or unsorted
    ((2, 3), (1, 0)),
    ((2, 3, 4), (2, 0)),
    ((2, 3, 4), (2, 0, 1)),
    ((2, 3, 4), (-2, 2, 0)),
])
@chainer.testing.parameterize_pytest('keepdims', [True, False])
@chainer.testing.parameterize_pytest('is_module', [True, False])
class TestSum(math_utils.UnaryMathTestBase, op_utils.NumpyOpTest):

    input = 'random'

    def setup(self):
        super().setup()
        in_dtype, = self.in_dtypes
        if in_dtype == 'float16':
            self.check_forward_options.update({'rtol': 1e-2, 'atol': 1e-2})
            self.check_backward_options.update({'rtol': 1e-2, 'atol': 1e-2})
            self.check_double_backward_options.update(
                {'rtol': 1e-2, 'atol': 1e-2})

    def func(self, xp, a):
        if self.is_module:
            return xp.sum(a, axis=self.axis, keepdims=self.keepdims)
        else:
            return a.sum(axis=self.axis, keepdims=self.keepdims)


@op_utils.op_test(['native:0'])
class TestSumStability(op_utils.NumpyOpTest):

    skip_backward_test = True
    skip_double_backward_test = True

    def generate_inputs(self):
        return numpy.full(2 ** 20, 0.1, dtype=numpy.float32),

    def forward_xp(self, inputs, xp):
        x, = inputs
        if xp is chainerx:
            return x.sum(),
        else:
            return (x[0] * x.size).astype(x.dtype),


@op_utils.op_test(['native:0'])
@chainer.testing.parameterize_pytest('size', list(range(1024)))
class TestSumEachSize(op_utils.NumpyOpTest):

    skip_backward_test = True
    skip_double_backward_test = True

    def generate_inputs(self):
        return numpy.arange(self.size, dtype=numpy.int32) + 1,

    def forward_xp(self, inputs, xp):
        x, = inputs
        return x.sum(),


@chainerx.testing.numpy_chainerx_array_equal(
    accept_error=(chainerx.DimensionError, ValueError))
@pytest.mark.parametrize('keepdims', [False, True])
@pytest.mark.parametrize('shape,axis', [
    # ((), 0), # TODO(sonots): Fix compatibility
    ((), 1),
    ((), (1,)),
    ((2,), 2),
    ((2,), (2,)),
    ((2,), (-2,)),
    ((2, 3,), (-3,)),
    ((2, 3,), (-3, -4)),
    ((2, 3,), (0, 0)),
    ((2, 3,), (-1, -1)),
    ((2, 3,), (0, 1, 1)),
    ((2, 3,), (0, -2)),
])
def test_sum_invalid(is_module, xp, shape, axis, keepdims, dtype):
    a = array_utils.create_dummy_ndarray(xp, shape, dtype)
    if is_module:
        xp.sum(a, axis=axis, keepdims=keepdims)
    else:
        a.sum(axis=axis, keepdims=keepdims)


@op_utils.op_test(['native:0', 'cuda:0'])
@chainer.testing.parameterize(*(
    # Special shapes
    chainer.testing.product({
        'shape': [(), (0,), (1,), (2, 0, 3), (1, 1, 1), (2, 3)],
        'in_dtypes,scalar_type,out_dtype': _in_out_dtypes_arithmetic_scalar,
        'input': ['random'],
        'scalar_value': [1],
        'is_scalar_rhs': [False],
    })
    # Differentiable cases
    + chainer.testing.product({
        'in_dtypes,scalar_type,out_dtype': _in_out_dtypes_arithmetic_scalar,
        'input': [numpy.array([1, 3, 3, 4])],
        'scalar_value': [0, 2, 5],
        'is_scalar_rhs': [False, True],
    })
    # Non-differentiable cases
    + chainer.testing.product({
        'in_dtypes,scalar_type,out_dtype': _in_out_dtypes_arithmetic_scalar,
        'input': [numpy.array([1, 3, 3, 4])],
        'scalar_value': [1, 3, 4],
        'is_scalar_rhs': [False, True],
        'skip_backward_test': [True],
        'skip_double_backward_test': [True],
    })
    # Special float values
    + chainer.testing.product({
        'in_dtypes,scalar_type,out_dtype': (
            _in_out_dtypes_float_arithmetic_scalar),
        # TODO(imanishi): Add test for NaN.
        'input': [numpy.array([0, float('inf'), -float('inf')])],
        'scalar_value': [-1, 0, 1, float('inf'), -float('inf')],
        'is_scalar_rhs': [False],
        'skip_backward_test': [True],
        'skip_double_backward_test': [True],
    })
))
class TestMinimumScalar(math_utils.MathScalarTestBase, op_utils.NumpyOpTest):

    dodge_nondifferentiable = True

    def func_scalar(self, xp, a, scalar):
        if self.is_scalar_rhs:
            return xp.minimum(a, scalar)
        else:
            return xp.minimum(scalar, a)


@op_utils.op_test(['native:0', 'cuda:0'])
@chainer.testing.parameterize(*(
    # Special shapes
    chainer.testing.product({
        'shape': [(), (0,), (1,), (2, 0, 3), (1, 1, 1), (2, 3)],
        'in_dtypes,scalar_type,out_dtype': _in_out_dtypes_arithmetic_scalar,
        'input': ['random'],
        'scalar_value': [0, 1],
        'is_scalar_rhs': [False],
    })
    # Differentiable cases
    + chainer.testing.product({
        'in_dtypes,scalar_type,out_dtype': _in_out_dtypes_arithmetic_scalar,
        'input': [numpy.array([1, 3, 3, 4])],
        'scalar_value': [0, 2, 5],
        'is_scalar_rhs': [False, True],
    })
    # Non-differentiable cases
    + chainer.testing.product({
        'in_dtypes,scalar_type,out_dtype': _in_out_dtypes_arithmetic_scalar,
        'input': [numpy.array([1, 3, 3, 4])],
        'scalar_value': [1, 3, 4],
        'is_scalar_rhs': [False, True],
        'skip_backward_test': [True],
        'skip_double_backward_test': [True],
    })
    # Special float values
    + chainer.testing.product({
        'in_dtypes,scalar_type,out_dtype': (
            _in_out_dtypes_float_arithmetic_scalar),
        # TODO(imanishi): Add test for NaN.
        'input': [numpy.array([0, float('inf'), -float('inf')])],
        'scalar_value': [-1, 0, 1, float('inf'), -float('inf')],
        'is_scalar_rhs': [False],
        'skip_backward_test': [True],
        'skip_double_backward_test': [True],
    })
))
class TestMaximumScalar(math_utils.MathScalarTestBase, op_utils.NumpyOpTest):

    dodge_nondifferentiable = True

    def func_scalar(self, xp, a, scalar):
        if self.is_scalar_rhs:
            return xp.maximum(a, scalar)
        else:
            return xp.maximum(scalar, a)


def _create_dummy_array_for_dot(xp, shape, dtype):
    x = numpy.arange(numpy.prod(shape)).reshape(shape)
    if dtype == 'bool_':
        x = numpy.asarray(x % 2 == 0)
    else:
        x = x.astype(dtype)
    return xp.array(x)


@op_utils.op_test(['native:0', 'cuda:0'])
@chainer.testing.parameterize(*(
    # Special shapes
    chainer.testing.product({
        'shape': [(), (1,), (1, 1, 1), (2, 3)],
        'in_dtypes,out_dtype': math_utils.in_out_dtypes_math_functions,
        'input': [0, 2, -2],
    })
    # Special shapes (array.size = 0)
    + chainer.testing.product({
        'shape': [(0), (2, 0, 3)],
        'in_dtypes,out_dtype': math_utils.in_out_dtypes_math_functions,
        'input': [0, 2, -2],
        'check_numpy_strides_compliance': [False],
    })
    # Special values
    + chainer.testing.product({
        'shape': [(2, 3)],
        'in_dtypes,out_dtype': math_utils.in_out_float_dtypes_math_functions,
        'input': [float('inf'), -float('inf'), float('nan')],
        'skip_backward_test': [True],
        'skip_double_backward_test': [True],
    })
))
class TestExp(math_utils.UnaryMathTestBase, op_utils.NumpyOpTest):

    def func(self, xp, a):
        return xp.exp(a)


@op_utils.op_test(['native:0', 'cuda:0'])
@chainer.testing.parameterize(*(
    # Special shapes
    chainer.testing.product({
        'shape': [(), (1,), (1, 1, 1), (2, 3)],
        'in_dtypes,out_dtype': math_utils.in_out_dtypes_math_functions,
        'input': [1, 3],
    })
    # Special shapes (array.size = 0)
    + chainer.testing.product({
        'shape': [(0,), (2, 0, 3)],
        'in_dtypes,out_dtype': math_utils.in_out_dtypes_math_functions,
        'input': [1, 3],
        'check_numpy_strides_compliance': [False],
    })
    # Special values
    + chainer.testing.product({
        'shape': [(2, 3)],
        'in_dtypes,out_dtype': math_utils.in_out_float_dtypes_math_functions,
        'input': [float('inf'), -float('inf'), float('nan'), -1, 0],
        'skip_backward_test': [True],
        'skip_double_backward_test': [True],
    })
))
class TestLog(math_utils.UnaryMathTestBase, op_utils.NumpyOpTest):

    def func(self, xp, a):
        return xp.log(a)


@op_utils.op_test(['native:0', 'cuda:0'])
@chainer.testing.parameterize(*(
    # Special shapes
    chainer.testing.product({
        'shape': [(), (1,), (1, 1, 1), (2, 3)],
        'in_dtypes,out_dtype': math_utils.in_out_dtypes_math_functions,
        'input': [1, 3],
    })
    # Special shapes (array.size = 0)
    + chainer.testing.product({
        'shape': [(0,), (2, 0, 3)],
        'in_dtypes,out_dtype': math_utils.in_out_dtypes_math_functions,
        'input': [1, 3],
        'check_numpy_strides_compliance': [False],
    })
    # Special values
    + chainer.testing.product({
        'shape': [(2, 3)],
        'in_dtypes,out_dtype': math_utils.in_out_float_dtypes_math_functions,
        'input': [float('inf'), -float('inf'), float('nan'), -1, 0],
        'skip_backward_test': [True],
        'skip_double_backward_test': [True],
    })
))
class TestLog10(math_utils.UnaryMathTestBase, op_utils.NumpyOpTest):

    def func(self, xp, a):
        return xp.log10(a)


_logsumexp_params = [
    ((2,), 0),
    ((2,), -1),
    ((2, 3), None),
    ((2, 3), 0),
    ((2, 3), 1),
    ((2, 3), -2),
    ((2, 3), (0, 1)),
    ((2, 3), (-2, 1)),
    ((1, 2, 3), None),
    ((1, 2, 3), (1)),
    ((1, 2, 3), (1, 0)),
    ((1, 2, 3), (0, 1, 2)),
]


_invalid_logsumexp_params = [
    # Axis out of bounds
    ((2,), 1),
    ((2,), -2),
    ((2,), (0, 1)),
    ((2, 3), (0, 1, 2)),
    # Duplicate axes
    ((2,), (0, 0)),
    ((2, 3), (0, 0)),
]


@op_utils.op_test(['native:0', 'cuda:0'])
@chainer.testing.parameterize_pytest(
    'in_dtypes,out_dtype', math_utils.in_out_dtypes_math_functions)
@chainer.testing.parameterize_pytest('shape,axis', _logsumexp_params)
@chainer.testing.parameterize_pytest('keepdims', [True, False])
class TestLogSumExp(math_utils.UnaryMathTestBase, op_utils.NumpyOpTest):

    input = 'random'

    def setup(self):
        super().setup()
        if self.in_dtypes == 'float16':
            # TODO(imanishi): Support device implementation and remove this.
            self.check_forward_options.update({'rtol': 3e-3, 'atol': 3e-3})

    def forward_xp(self, inputs, xp):
        x, = inputs
        axis = self.axis
        keepdims = self.keepdims
        if xp is chainerx:
            return chainerx.logsumexp(x, axis=axis, keepdims=keepdims),
        x = x.astype(self.out_dtype)
        return numpy.log(numpy.exp(x).sum(axis=axis, keepdims=keepdims)),


@pytest.mark.parametrize_device(['native:0', 'cuda:0'])
@pytest.mark.parametrize('a_shape,axis', _invalid_logsumexp_params)
@pytest.mark.parametrize('keepdims', [True, False])
# TODO(hvy): Should not overflow for large numbers, add tests
def test_logsumexp_invalid(device, a_shape, axis, keepdims, dtype):
    a = array_utils.create_dummy_ndarray(chainerx, a_shape, dtype)
    with pytest.raises(chainerx.DimensionError):
        chainerx.logsumexp(a, axis=axis, keepdims=keepdims)


@op_utils.op_test(['native:0', 'cuda:0'])
@chainer.testing.parameterize_pytest('shape,axis', _logsumexp_params)
@chainer.testing.parameterize_pytest(
    'in_dtypes,out_dtype', math_utils.in_out_dtypes_math_functions)
class TestLogSoftmax(math_utils.UnaryMathTestBase, op_utils.NumpyOpTest):

    input = 'random'

    def setup(self):
        super().setup()
        self.check_forward_options.update({'rtol': 3e-3, 'atol': 3e-3})
        self.check_backward_options.update({'rtol': 3e-3, 'atol': 3e-3})

    def forward_xp(self, inputs, xp):
        x, = inputs
        axis = self.axis
        if xp is chainerx:
            return chainerx.log_softmax(x, axis=axis),
        x = x.astype(self.out_dtype)
        axis = axis if axis is not None else 1
        return x - numpy.log(numpy.exp(x).sum(axis=axis, keepdims=True)),


@pytest.mark.parametrize_device(['native:0', 'cuda:0'])
@pytest.mark.parametrize('a_shape,axis', _invalid_logsumexp_params)
def test_log_softmax_invalid(device, a_shape, axis, dtype):
    a = array_utils.create_dummy_ndarray(chainerx, a_shape, dtype)
    with pytest.raises(chainerx.DimensionError):
        return chainerx.log_softmax(a, axis=axis)


@op_utils.op_test(['native:0', 'cuda:0'])
@chainer.testing.parameterize(*(
    # Special shapes
    chainer.testing.product({
        'shape': [(), (0,), (1,), (2, 0, 3), (1, 1, 1), (2, 3)],
        'in_dtypes,out_dtype': (
            dtype_utils.make_same_in_out_dtypes(
                2, chainerx.testing.float_dtypes)),
        'input_lhs': ['random'],
        'input_rhs': ['random'],
    })
    # Special values
    + chainer.testing.product({
        'shape': [(2, 3)],
        'in_dtypes,out_dtype': (
            dtype_utils.make_same_in_out_dtypes(
                2, chainerx.testing.float_dtypes)),
        'input_lhs': ['random', float('inf'), -float('inf'), float('nan')],
        'input_rhs': ['random', float('inf'), -float('inf'), float('nan')],
        'skip_backward_test': [True],
        'skip_double_backward_test': [True],
    })
))
class TestSquaredDifference(op_utils.OpTest):

    def setup(self):
        x1_dtype, x2_dtype = self.in_dtypes

        if x1_dtype == 'float16' or x2_dtype == 'float16':
            self.check_forward_options.update({'atol': 3e-3, 'rtol': 3e-3})
            self.check_backward_options.update({'atol': 1e-2, 'rtol': 5e-2})
            self.check_double_backward_options.update(
                {'atol': 1e-2, 'rtol': 5e-2})

    def generate_inputs(self):
        shape = self.shape
        x1_dtype, x2_dtype = self.in_dtypes
        x1 = array_utils.uniform(shape, x1_dtype)
        x2 = array_utils.uniform(shape, x2_dtype)
        return x1, x2

    def forward_chainerx(self, inputs):
        x1, x2 = inputs
        y = chainerx.squared_difference(x1, x2)
        return y,

    def forward_expected(self, inputs):
        x1, x2 = inputs
        y = numpy.asarray(
            numpy.square(numpy.subtract(x1, x2))).astype(x1.dtype)
        return y,


@op_utils.op_test(['native:0', 'cuda:0'])
@chainer.testing.parameterize(*(
    # Differentiable
    chainer.testing.product({
        'input': [
            numpy.asarray(0.),
            numpy.asarray(-1.),
            numpy.asarray(1.),
            numpy.asarray(10.),
            numpy.full((), 2.),
            numpy.full((0,), 2.),
            numpy.full((2, 3), 2.)
        ]})
    +
    # Nondifferentiable
    chainer.testing.product({
        'input': [
            numpy.asarray(float('inf')),
            numpy.asarray(float('nan')),
        ],
        'skip_backward_test': [True],
        'skip_double_backward_test': [True],
    })
))
@pytest.mark.parametrize('contiguous', [None, 'C'])
class TestSigmoid(op_utils.NumpyOpTest):

    def setup(self, contiguous, float_dtype):
        self.dtype = float_dtype
        self.contiguous = contiguous
        self.check_forward_options = {'atol': 5e-3, 'rtol': 5e-3}

        if float_dtype == 'float16':
            self.check_backward_options = {'atol': 5e-4, 'rtol': 5e-3}
            self.check_double_backward_options = {'atol': 5e-3, 'rtol': 5e-2}

    def generate_inputs(self):
        return self.input,

    def forward_xp(self, inputs, xp):
        if xp is numpy:
            return 1 / (1 + numpy.exp(-inputs[0])),
        return xp.sigmoid(inputs[0]),


@op_utils.op_test(['native:0', 'cuda:0'])
@chainer.testing.parameterize_pytest('shape,axis', _logsumexp_params)
@chainer.testing.parameterize_pytest(
    'in_dtypes,out_dtype', math_utils.in_out_dtypes_math_functions)
class TestSoftmax(math_utils.UnaryMathTestBase, op_utils.NumpyOpTest):

    input = 'random'

    def setup(self):
        super().setup()
        self.check_forward_options.update({'rtol': 3e-3, 'atol': 3e-3})
        self.check_backward_options.update({'rtol': 3e-3, 'atol': 3e-3})

    def forward_xp(self, inputs, xp):
        x, = inputs
        axis = self.axis
        if xp is chainerx:
            return chainerx.softmax(x, axis=axis),
        x = x.astype(self.out_dtype)
        axis = axis if axis is not None else 1
        return numpy.exp(x) / (numpy.exp(x).sum(axis=axis, keepdims=True)),


@op_utils.op_test(['native:0', 'cuda:0'])
@chainer.testing.parameterize(*(
    # Special shapes
    chainer.testing.product({
        'shape': [(), (0,), (1,), (2, 0, 3), (1, 1, 1), (2, 3)],
        'in_dtypes,out_dtype': math_utils.in_out_float_dtypes_math_functions,
        'input': [-2, 0, 2],
        'contiguous': [None, 'C'],
    })
    # Special values
    + chainer.testing.product({
        'shape': [(2, 3)],
        'in_dtypes,out_dtype': math_utils.in_out_float_dtypes_math_functions,
        'input': [float('inf'), -float('inf'), float('nan')],
        'skip_backward_test': [True],
        'skip_double_backward_test': [True],
    })
))
class TestSquare(math_utils.UnaryMathTestBase, op_utils.NumpyOpTest):

    def func(self, xp, a):
        return xp.square(a)


@op_utils.op_test(['native:0', 'cuda:0'])
@chainer.testing.parameterize(*(
    # Special shapes
    chainer.testing.product({
        'shape': [(), (1,), (1, 1, 1), (2, 3)],
        'in_dtypes,out_dtype': math_utils.in_out_dtypes_math_functions,
        'input': [1, 3],
    })
    # Special shapes (array.size = 0)
    + chainer.testing.product({
        'shape': [(0,), (2, 0, 3)],
        'in_dtypes,out_dtype': math_utils.in_out_dtypes_math_functions,
        'input': [1, 3],
        'check_numpy_strides_compliance': [False],
    })
    # Special values
    + chainer.testing.product({
        'shape': [(2, 3)],
        'in_dtypes,out_dtype': math_utils.in_out_float_dtypes_math_functions,
        'input': [float('inf'), -float('inf'), float('nan'), -1, 0],
        'skip_backward_test': [True],
        'skip_double_backward_test': [True],
    })
))
class TestSqrt(math_utils.UnaryMathTestBase, op_utils.NumpyOpTest):

    def func(self, xp, a):
        return xp.sqrt(a)


<<<<<<< HEAD
_trigonometric_hyperbolic_params = \
    chainer.testing.product({
        'shape': [(), (0,), (1,), (2, 0, 3), (1, 1, 1), (2, 3)],
        'in_dtypes,out_dtype': _in_out_dtypes_math_functions,
        'input': [-2, 0, 2],
        'contiguous': [None, 'C'],
    }) + chainer.testing.product({
        'shape': [(2, 3)],
        'in_dtypes,out_dtype': _in_out_float_dtypes_math_functions,
        'input': [1.57, 2, 3.14, float('inf'), -float('inf'), float('nan')],
        'skip_backward_test': [True],
        'skip_double_backward_test': [True],
    })


@op_utils.op_test(['native:0', 'cuda:0'])
@chainer.testing.parameterize(*(
    _trigonometric_hyperbolic_params
))
class TestSinh(math_utils.UnaryMathTestBase, op_utils.NumpyOpTest):

    def func(self, xp, a):
        return xp.sinh(a)


@op_utils.op_test(['native:0', 'cuda:0'])
@chainer.testing.parameterize(*(
    _trigonometric_hyperbolic_params
))
class TestCosh(math_utils.UnaryMathTestBase, op_utils.NumpyOpTest):

    def func(self, xp, a):
        return xp.cosh(a)


@op_utils.op_test(['native:0', 'cuda:0'])
@chainer.testing.parameterize(*(
    _trigonometric_hyperbolic_params
))
class TestTanh(math_utils.UnaryMathTestBase, op_utils.NumpyOpTest):

    def func(self, xp, a):
        return xp.tanh(a)


@op_utils.op_test(['native:0', 'cuda:0'])
@chainer.testing.parameterize(*(
    _trigonometric_hyperbolic_params
))
class TestSin(math_utils.UnaryMathTestBase, op_utils.NumpyOpTest):

    def func(self, xp, a):
        return xp.sin(a)


@op_utils.op_test(['native:0', 'cuda:0'])
@chainer.testing.parameterize(*(
    _trigonometric_hyperbolic_params
))
class TestCos(math_utils.UnaryMathTestBase, op_utils.NumpyOpTest):

    def func(self, xp, a):
        return xp.cos(a)


@op_utils.op_test(['native:0', 'cuda:0'])
@chainer.testing.parameterize(*(
    # Special shapes
    chainer.testing.product({
        'in_shapes': math_utils.shapes_combination_binary,
        'in_dtypes,out_dtype': (
            dtype_utils.make_same_in_out_dtypes(
                2, chainerx.testing.numeric_dtypes)),
        'input_lhs,input_rhs': [(2, 2)],
        'is_module': [False],
    })
    # Dtype combinations
    + chainer.testing.product({
        'in_shapes': [((2, 3), (2, 3))],
        'in_dtypes,out_dtype': dtype_utils.result_numeric_dtypes_two_arrays,
        'input_lhs,input_rhs': [(2, 2)],
        'is_module': [False],
    })
    # is_module
    + chainer.testing.product({
        'in_shapes': [((2, 3), (2, 3))],
        'in_dtypes,out_dtype': (
            dtype_utils.make_same_in_out_dtypes(
                2, chainerx.testing.numeric_dtypes)),
        'input_lhs,input_rhs': [(2, 2)],
        'is_module': [True, False],
    })
    # Special values (integers forward)
    + chainer.testing.product({
        'in_shapes': [((2, 3), (2, 3))],
        'in_dtypes,out_dtype': (
            dtype_utils.make_same_in_out_dtypes(
                2, chainerx.testing.signed_integral_dtypes)),
        'input_lhs': [-2, -1, 0, 1, 2, 5],
        'input_rhs': [0, 1, 2, 5],
        'is_module': [False],
    })
    # Special values (floats forward)
    + chainer.testing.product({
        'in_shapes': [((2, 3), (2, 3))],
        'in_dtypes,out_dtype': (
            dtype_utils.make_same_in_out_dtypes(
                2, chainerx.testing.float_dtypes)),
        'input_lhs': [-1, 0, 1, 2, float('inf'), -float('inf'), float('nan')],
        'input_rhs': [-1, 0, 1, 2, float('inf'), -float('inf'), float('nan')],
        'is_module': [False],
        'skip_backward_test': [True],
        'skip_double_backward_test': [True],
    })
    # Special values (floats backward)
    + chainer.testing.product({
        'in_shapes': [((2, 3), (2, 3))],
        'in_dtypes,out_dtype': (
            dtype_utils.make_same_in_out_dtypes(
                2, chainerx.testing.float_dtypes)),
        'input_lhs': [-3.0, -1.2, 1.2, 3],
        'input_rhs': [-3.0, -1.2, 0.0, 1.2, 3.0],
        'is_module': [False],
    })
))
class TestPower(math_utils.BinaryMathTestBase, op_utils.NumpyOpTest):

    def setup(self):
        super().setup()
        in_dtype1, in_dtype2 = self.in_dtypes
        if in_dtype1 == 'float16' or in_dtype2 == 'float16':
            self.check_backward_options.update({'rtol': 5e-3, 'atol': 5e-3})
            self.check_double_backward_options.update(
                {'rtol': 5e-3, 'atol': 5e-3})

    def func(self, xp, a, b):
        if self.is_module:
            y = xp.power(a, b)
        else:
            y = a ** b

        return y


@op_utils.op_test(['native:0', 'cuda:0'])
@chainer.testing.parameterize(*(
    # Special shapes
    chainer.testing.product({
        'shape': [(), (0,), (1,), (2, 0, 3), (1, 1, 1), (2, 3)],
        'in_dtypes,scalar_type,out_dtype': _in_out_dtypes_arithmetic_scalar,
        'input': [2],
        'scalar_value': [1.2, 2],
        'is_module': [False],
        'is_scalar_rhs': [True, False],
    })
    # Type combinations
    + chainer.testing.product({
        'shape': [(2, 3)],
        'in_dtypes,scalar_type,out_dtype': _in_out_dtypes_arithmetic_scalar,
        'input': [2],
        'scalar_value': [1.2, 2],
        'is_module': [False],
        'is_scalar_rhs': [True, False],
    })
    # is_module
    + chainer.testing.product({
        'shape': [(2, 3)],
        'in_dtypes,scalar_type,out_dtype': _in_out_dtypes_arithmetic_scalar,
        'input': [2],
        'scalar_value': [1.2, 2],
        'is_module': [True, False],
        'is_scalar_rhs': [True, False],
    })
    # Special values
    + chainer.testing.product({
        'shape': [(2, 3)],
        'in_dtypes,scalar_type,out_dtype':
            _in_out_dtypes_float_arithmetic_scalar,
        'input': [-1, 0, 1, 2, float('inf'), -float('inf'), float('nan')],
        'scalar_value': [
            -1, 0, 1, 2, float('inf'), -float('inf'), float('nan')],
        'is_module': [False],
        'is_scalar_rhs': [False],
        'skip_backward_test': [True],
        'skip_double_backward_test': [True],
    })
))
class TestPowerScalar(math_utils.MathScalarTestBase, op_utils.NumpyOpTest):

    def setup(self):
        super().setup()
        if self.in_dtypes == 'float16':
            self.check_backward_options.update({'rtol': 5e-3, 'atol': 5e-3})
            self.check_double_backward_options.update(
                {'rtol': 5e-3, 'atol': 5e-3})

    def func_scalar(self, xp, a, scalar):
        if self.is_module:
            if self.is_scalar_rhs:
                y = xp.power(a, scalar)
            else:
                y = xp.power(scalar, a)
        else:
            if self.is_scalar_rhs:
                y = a ** scalar
            else:
                y = scalar ** a

        return y


@pytest.mark.parametrize_device(['native:0', 'cuda:0'])
@pytest.mark.parametrize('dtype', chainerx.testing.all_dtypes)
@pytest.mark.parametrize('is_bool_rhs', [True, False])
@pytest.mark.parametrize('is_bool_primitive', [True, False])
@pytest.mark.parametrize('is_module', [True, False])
def test_power_invalid_bool_dtype(
        device, dtype, is_bool_rhs, is_bool_primitive, is_module):
    shape = (3, 2)

    a = chainerx.array(array_utils.uniform(shape, dtype))

    if is_bool_primitive:
        b = True
    else:
        b = chainerx.array(array_utils.uniform(shape, 'bool'))

    with pytest.raises(chainerx.DtypeError):
        if is_module:
            if is_bool_rhs:
                chainerx.power(a, b)
            else:
                chainerx.power(b, a)
        else:
            if is_bool_rhs:
                a ** b
            else:
                b ** a


@chainer.testing.parameterize(*(
    _trigonometric_hyperbolic_params
))
class TestTan(math_utils.UnaryMathTestBase, op_utils.NumpyOpTest):

    dodge_nondifferentiable = True
    check_backward_options = {'atol': 3e-5}

    def func(self, xp, a):
        return xp.tan(a)


=======
>>>>>>> dd759daa
@op_utils.op_test(['native:0', 'cuda:0'])
@chainer.testing.parameterize(*(
    chainer.testing.product({
        'shape': [(), (0,), (1,), (2, 0, 3), (1, 1, 1), (2, 3)],
        'in_dtypes,out_dtype': math_utils.in_out_float_dtypes_math_functions,
        'input': ['random'],
        'contiguous': [None, 'C'],
    })
    + chainer.testing.product({
        'shape': [(2, 3)],
        'in_dtypes,out_dtype': math_utils.in_out_float_dtypes_math_functions,
        'input': [float('inf'), -float('inf'), float('nan')],
        'skip_backward_test': [True],
        'skip_double_backward_test': [True],
    })
))
class TestAbs(math_utils.UnaryMathTestBase, op_utils.NumpyOpTest):

    dodge_nondifferentiable = True

    def func(self, xp, a):
        assert chainerx.abs is chainerx.absolute
        return xp.abs(a)


@op_utils.op_test(['native:0', 'cuda:0'])
@chainer.testing.parameterize(*(
    # Special shapes
    chainer.testing.product({
        'shape': [(), (0,), (1,), (2, 0, 3), (1, 1, 1), (2, 3)],
        'in_dtypes,out_dtype': math_utils.in_out_dtypes_math_functions,
        'input': [-2.5, -1.5, -0.1, 0.1, 1.5, 2.5],
        'contiguous': [None, 'C'],
    })
    # Special values
    + chainer.testing.product({
        'shape': [(2, 3)],
        'in_dtypes,out_dtype': math_utils.in_out_float_dtypes_math_functions,
        'input': [float('inf'), -float('inf'), float('nan')],
        'skip_backward_test': [True],
        'skip_double_backward_test': [True],
    })
))
class TestFabs(math_utils.UnaryMathTestBase, op_utils.NumpyOpTest):

    def func(self, xp, a):
        return xp.fabs(a)


@chainerx.testing.numpy_chainerx_array_equal()
@pytest.mark.parametrize_device(['native:0', 'cuda:0'])
@pytest.mark.parametrize('input', [
    numpy.asarray(0.5),
    numpy.asarray(-1.2),
    numpy.asarray(10.9),
    numpy.asarray(-10.6),
    numpy.asarray(0.),
    numpy.asarray(float('inf')),
    numpy.asarray(-float('inf')),
    numpy.asarray(float('nan')),
    numpy.full((), 2.1),
    numpy.full((0,), 2),
    numpy.full((2, 3), 0),
    numpy.full((2, 3), 2.6),
    numpy.full((1, 1), -1.01),
    numpy.full((1, 1), 1.99),
])
@pytest.mark.parametrize('dtypes', [
    (('int8',), 'int8'),
    (('int16',), 'int16'),
    (('int32',), 'int32'),
    (('int64',), 'int64'),
    (('float16',), 'float16'),
    (('float32',), 'float32'),
    (('float64',), 'float64'),
])
def test_sign(xp, device, input, dtypes):
    (in_dtype, ), out_dtype = dtypes
    a = xp.array(input.astype(in_dtype))
    return xp.sign(a)


@chainerx.testing.numpy_chainerx_array_equal()
@pytest.mark.parametrize_device(['native:0', 'cuda:0'])
@pytest.mark.parametrize('input', [
    numpy.asarray(0.5),
    numpy.asarray(-1.2),
    numpy.asarray(10.9),
    numpy.asarray(float('inf')),
    numpy.asarray(-float('inf')),
    numpy.asarray(float('nan')),
    numpy.full((), 2.1),
    numpy.full((0,), 2),
    numpy.full((2, 3), 2.6),
    numpy.full((1, 1), 1.01),
    numpy.full((1, 1), 1.99),
])
@pytest.mark.parametrize('dtypes', math_utils.in_out_dtypes_math_functions)
@pytest.mark.parametrize('func', [
    lambda xp, a: xp.ceil(a),
    lambda xp, a: xp.floor(a)
])
def test_rounding_routines(func, xp, device, input, dtypes):
    (in_dtype, ), out_dtype = dtypes
    a = xp.array(input.astype(in_dtype))
    a = func(xp, a)
    a = dtype_utils.cast_if_numpy_array(xp, a, out_dtype)
    return a


@chainerx.testing.numpy_chainerx_array_equal()
@pytest.mark.parametrize_device(['native:0', 'cuda:0'])
@pytest.mark.parametrize('input', [
    numpy.asarray(0), numpy.asarray(-1), numpy.asarray(
        10), numpy.asarray(float('inf')), numpy.asarray(-float('inf')),
    numpy.asarray(float('nan')), numpy.full(
        (), 2), numpy.full((0,), 2), numpy.full((2, 3), 2)
])
def test_isnan(xp, device, input, dtype):
    a = xp.array(input.astype(dtype))
    return xp.isnan(a)


@chainerx.testing.numpy_chainerx_array_equal()
@pytest.mark.parametrize_device(['native:0', 'cuda:0'])
@pytest.mark.parametrize('input', [
    numpy.asarray(0), numpy.asarray(-1), numpy.asarray(
        10), numpy.asarray(float('inf')), numpy.asarray(-float('inf')),
    numpy.asarray(float('nan')), numpy.full(
        (), 2), numpy.full((0,), 2), numpy.full((2, 3), 2)
])
def test_isinf(xp, device, input, dtype):
    a = xp.array(input.astype(dtype))
    return xp.isinf(a)


@chainerx.testing.numpy_chainerx_array_equal()
@pytest.mark.parametrize_device(['native:0', 'cuda:0'])
@pytest.mark.parametrize('input', [
    numpy.asarray(0), numpy.asarray(-1), numpy.asarray(
        10), numpy.asarray(float('inf')), numpy.asarray(-float('inf')),
    numpy.asarray(float('nan')), numpy.full(
        (), 2), numpy.full((0,), 2), numpy.full((2, 3), 2)
])
def test_isfinite(xp, device, input, dtype):
    a = xp.array(input.astype(dtype))
    return xp.isfinite(a)


def test_max_amax():
    assert chainerx.amax is chainerx.max


_minmax_params = [
    # --- single axis
    # input, axis
    (numpy.asarray(0), None),
    (numpy.asarray(-1), None),
    (numpy.asarray(float('inf')), None),
    (numpy.asarray(float('nan')), None),
    (numpy.asarray(-float('inf')), None),
    (numpy.asarray([4, 1, 4, 1]), None),
    (numpy.asarray([4, 1, 4, 1]), 0),
    (numpy.asarray([[4, 4, 1, 1], [4, 1, 4, 1]]), 0),
    (numpy.asarray([[4, 4, 1, 1], [4, 1, 4, 1]]).T, 1),
    (numpy.asarray([-0.0, +0.0, +0.0, -0.0]), None),
    (numpy.asarray([[True, True, False, False],
                    [True, False, True, False]]), 0),
    (numpy.ones((2, 3)), 1),
    (numpy.ones((2, 3)), -2),
    # --- multiple axes
    # input, axis
    (numpy.asarray([[1, 4, 3, 1], [4, 6, 3, 2], [2, 3, 6, 1]]), (0, 1)),
    (numpy.asarray([[1, 4, 3, 1], [4, 6, 3, 2], [2, 3, 6, 1]]), (-2, -1)),
]


@op_utils.op_test(['native:0', 'cuda:0'])
@chainer.testing.parameterize(*(
    chainer.testing.product({
        'shape,axis': [
            ((), None),
            ((4,), None),
            ((4,), 0),
            ((4, 2), None),
            ((4, 2), 0),
            ((4, 2), 1),
            ((4, 2), -2),
            ((4, 3), (0, 1)),
            ((4, 3), (-2, -1)),
        ],
        'in_dtypes,out_dtype': (
            dtype_utils.make_same_in_out_dtypes(
                1, chainerx.testing.all_dtypes)),
        'is_module': [True, False],
    }) +
    chainer.testing.product({
        'array,axis': _minmax_params,
        'in_dtypes,out_dtype': (
            dtype_utils.make_same_in_out_dtypes(
                1, chainerx.testing.all_dtypes)),
        'is_module': [True, False],
        'skip_backward_test': [True],
        'skip_double_backward_test': [True],
    })
))
class TestMax(math_utils.UnaryMathTestBase, op_utils.NumpyOpTest):

    dodge_nondifferentiable = True

    def generate_inputs(self):
        in_dtype, = self.in_dtypes
        if hasattr(self, 'array'):
            return self.array.astype(in_dtype),
        return array_utils.uniform(self.shape, in_dtype),

    def func(self, xp, a):
        if self.is_module:
            return xp.max(a, self.axis)
        else:
            return a.max(self.axis)


@pytest.mark.parametrize_device(['native:0', 'cuda:0'])
@pytest.mark.parametrize('array,axis', [
    (numpy.ones((2, 3)), 2),
    (numpy.ones((2, 3)), -3),
    (numpy.asarray([[1, 4, 3, 1], [4, 6, 3, 2], [2, 3, 6, 1]]), (1, 1)),
    (numpy.asarray([[1, 4, 3, 1], [4, 6, 3, 2], [2, 3, 6, 1]]), (-3, 1)),
    (numpy.asarray([[1, 4, 3, 1], [4, 6, 3, 2], [2, 3, 6, 1]]), (1, 2)),
])
@pytest.mark.parametrize('dtype', chainerx.testing.all_dtypes)
@pytest.mark.parametrize('is_module', [True, False])
def test_max_invalid_shapes_and_axis(device, array, axis, dtype, is_module):
    a = chainerx.array(array).astype(dtype)
    with pytest.raises(chainerx.DimensionError):
        if is_module:
            chainerx.max(a, axis)
        else:
            a.max(axis)


def test_min_amin():
    assert chainerx.amin is chainerx.min


@op_utils.op_test(['native:0', 'cuda:0'])
@chainer.testing.parameterize(*(
    chainer.testing.product({
        'shape,axis': [
            ((), None),
            ((4,), None),
            ((4,), 0),
            ((4, 2), None),
            ((4, 2), 0),
            ((4, 2), 1),
            ((4, 2), -2),
            ((4, 3), (0, 1)),
            ((4, 3), (-2, -1)),
        ],
        'in_dtypes,out_dtype': (
            dtype_utils.make_same_in_out_dtypes(
                1, chainerx.testing.all_dtypes)),
        'is_module': [True, False],
    }) +
    chainer.testing.product({
        'array,axis': _minmax_params,
        'in_dtypes,out_dtype': (
            dtype_utils.make_same_in_out_dtypes(
                1, chainerx.testing.all_dtypes)),
        'is_module': [True, False],
        'skip_backward_test': [True],
        'skip_double_backward_test': [True],
    })
))
class TestMin(math_utils.UnaryMathTestBase, op_utils.NumpyOpTest):

    dodge_nondifferentiable = True

    def generate_inputs(self):
        in_dtype, = self.in_dtypes
        if hasattr(self, 'array'):
            return self.array.astype(in_dtype),
        return array_utils.uniform(self.shape, in_dtype),

    def func(self, xp, a):
        if self.is_module:
            return xp.min(a, self.axis)
        else:
            return a.min(self.axis)


@pytest.mark.parametrize_device(['native:0', 'cuda:0'])
@pytest.mark.parametrize('array,axis', [
    (numpy.ones((2, 3)), 2),
    (numpy.ones((2, 3)), -3),
    (numpy.asarray([[1, 4, 3, 1], [4, 6, 3, 2], [2, 3, 6, 1]]), (1, 1)),
    (numpy.asarray([[1, 4, 3, 1], [4, 6, 3, 2], [2, 3, 6, 1]]), (-3, 1)),
    (numpy.asarray([[1, 4, 3, 1], [4, 6, 3, 2], [2, 3, 6, 1]]), (1, 2)),
])
@pytest.mark.parametrize('dtype', chainerx.testing.all_dtypes)
@pytest.mark.parametrize('is_module', [True, False])
def test_min_invalid_shapes_and_axis(device, array, axis, dtype, is_module):
    a = chainerx.array(array).astype(dtype)
    with pytest.raises(chainerx.DimensionError):
        if is_module:
            chainerx.min(a, axis)
        else:
            a.min(axis)


@op_utils.op_test(['native:0', 'cuda:0'])
@chainer.testing.parameterize(*(
    # Special shapes
    chainer.testing.product({
        'in_shapes': math_utils.shapes_combination_binary,
        'in_dtypes,out_dtype': (
            dtype_utils.make_same_in_out_dtypes(
                2, chainerx.testing.numeric_dtypes)),
        'input_lhs': ['random'],
        'input_rhs': ['random'],
    })
    # Dtype combinations
    + chainer.testing.product({
        'in_shapes': [((2, 3), (2, 3))],
        'in_dtypes,out_dtype': _in_out_dtypes_arithmetic,
        'input_lhs': ['random'],
        'input_rhs': ['random'],
        'is_module': [False],
    })
    # is_module
    + chainer.testing.product({
        'in_shapes': [((2, 3), (2, 3))],
        'in_dtypes,out_dtype': (
            dtype_utils.make_same_in_out_dtypes(
                2, chainerx.testing.numeric_dtypes)),
        'input_lhs': ['random'],
        'input_rhs': ['random'],
        'is_module': [True, False],
    })
    # TODO(aksub99): Add tests for inf and NaN.
))
class TestMaximum(math_utils.BinaryMathTestBase, op_utils.NumpyOpTest):

    dodge_nondifferentiable = True

    def func(self, xp, a, b):
        return xp.maximum(a, b)


@pytest.mark.parametrize_device(['native:0', 'cuda:0'])
@pytest.mark.parametrize('dtypes', _in_out_dtypes_arithmetic_invalid)
def test_maximum_invalid_dtypes(device, dtypes):
    (in_dtype1, in_dtype2), _ = dtypes
    shape = (3, 2)
    a = chainerx.array(array_utils.uniform(shape, in_dtype1))
    b = chainerx.array(array_utils.uniform(shape, in_dtype2))
    with pytest.raises(chainerx.DtypeError):
        chainerx.maximum(a, b)


@op_utils.op_test(['native:0', 'cuda:0'])
@chainer.testing.parameterize(*(
    # Special shapes
    chainer.testing.product({
        'in_shapes': math_utils.shapes_combination_binary,
        'in_dtypes,out_dtype': (
            dtype_utils.make_same_in_out_dtypes(
                2, chainerx.testing.numeric_dtypes)),
        'input_lhs': ['random'],
        'input_rhs': ['random'],
        'is_module': [False],
    })
    # is_module
    + chainer.testing.product({
        'in_shapes': [((2, 3), (2, 3))],
        'in_dtypes,out_dtype': _in_out_dtypes_arithmetic,
        'input_lhs': ['random'],
        'input_rhs': ['random'],
    })
    # TODO(aksub99): Add tests for inf and NaN.
))
class TestMinimum(math_utils.BinaryMathTestBase, op_utils.NumpyOpTest):

    dodge_nondifferentiable = True

    def func(self, xp, a, b):
        return xp.minimum(a, b)


@pytest.mark.parametrize_device(['native:0', 'cuda:0'])
@pytest.mark.parametrize('dtypes', _in_out_dtypes_arithmetic_invalid)
def test_minimum_invalid_dtypes(device, dtypes):
    (in_dtype1, in_dtype2), _ = dtypes
    shape = (3, 2)
    a = chainerx.array(array_utils.uniform(shape, in_dtype1))
    b = chainerx.array(array_utils.uniform(shape, in_dtype2))
    with pytest.raises(chainerx.DtypeError):
        chainerx.minimum(a, b)


_mean_var_params = \
    chainer.testing.product({
        'shape,axis': [
            ((), None),
            (1, 0),
            ((2, 1, 3), (1, 2)),
            ((1, 1, 1), (0, 1, 2)),
            ((2, 3), None),
            ((1, 2, 3), (0, 2)),
            ((2, 2, 2, 2), (2, 1, 0)),
            ((1, 1, 1), (-1))],
        'in_dtypes,out_dtype': math_utils.in_out_dtypes_math_functions,
        'input': ['random'],
        'contiguous': [None, 'C'],
    }) + chainer.testing.product({
        'shape,axis': [((2, 3), None)],
        'in_dtypes,out_dtype': math_utils.in_out_float_dtypes_math_functions,
        'input': [1.57, 2, 3.14, float('inf'), -float('inf'), float('nan')],
        'skip_backward_test': [True],
        'skip_double_backward_test': [True],
    })


@op_utils.op_test(['native:0', 'cuda:0'])
@chainer.testing.parameterize(*(
    _mean_var_params
))
class TestMean(math_utils.UnaryMathTestBase, op_utils.NumpyOpTest):

    def func(self, xp, a):
        return xp.mean(a, self.axis)


@op_utils.op_test(['native:0', 'cuda:0'])
@chainer.testing.parameterize(*(
    _mean_var_params
))
class TestVar(math_utils.UnaryMathTestBase, op_utils.NumpyOpTest):

    def func(self, xp, a):
        return xp.var(a, self.axis)


def apply_func(is_module, func, xp, device, input, axis, dtypes):
    (in_dtype,), out_dtype = dtypes
    try:
        a_np = input.astype(in_dtype)
    except (ValueError, OverflowError):
        return xp.zeros(())  # invalid combination of data and dtype

    a = xp.array(a_np)
    a = func(is_module, xp, a, axis)
    if xp is numpy:
        a = dtype_utils.cast_if_numpy_array(xp, a, out_dtype)
    return a


def compute_mean(is_module, xp, a, axis):
    return xp.mean(a, axis) if is_module else a.mean(axis)


def compute_var(is_module, xp, a, axis):
    return xp.var(a, axis) if is_module else a.var(axis)


@chainerx.testing.numpy_chainerx_array_equal(strides_check=False)
@pytest.mark.parametrize('input,axis', [
    # --- single axis
    # input, axis
    # valid params
    (numpy.asarray(0), None),
    (numpy.asarray(-1), None),
    (numpy.asarray(float('inf')), None),
    (numpy.asarray(float('nan')), None),
    (numpy.asarray(-float('inf')), None),
    (numpy.asarray([4, 1, 4, 1]), None),
    (numpy.asarray([4, 1, 4, 1]), 0),
    (numpy.asarray([[4, 4, 1, 1], [4, 1, 4, 1]]), 0),
    (numpy.asarray([[4, 4, 1, 1], [4, 1, 4, 1]]).T, 1),
    (numpy.asarray([-0.0, +0.0, +0.0, -0.0]), None),
    (numpy.asarray([[True, True, False, False],
                    [True, False, True, False]]), 0),
    (numpy.ones((2, 0, 3)), 2),
    (numpy.ones((2, 3)), 1),
    (numpy.ones((2, 3)), -2),
    # --- multiple axes
    # input, axis
    # valid params
    (numpy.asarray([[1, 4, 3, 1], [4, 6, 3, 2], [2, 3, 6, 1]]), (0, 1)),
    (numpy.asarray([[1, 4, 3, 1], [4, 6, 3, 2], [2, 3, 6, 1]]), (-2, -1)),
])
@pytest.mark.parametrize('dtypes', math_utils.in_out_dtypes_math_functions)
@pytest.mark.parametrize_device(['native:0', 'cuda:0'])
@pytest.mark.parametrize('func', [
    compute_mean,
    compute_var,
])
# TODO(kshitij12345): Remove strides_check=False
def test_valid_stats(is_module, func, xp, device, input, axis, dtypes):
    return apply_func(is_module, func, xp, device, input, axis, dtypes)


@chainerx.testing.numpy_chainerx_array_equal(
    accept_error=(IndexError, ValueError, chainerx.DimensionError),
    strides_check=False)
@pytest.mark.parametrize('input,axis', [
    # --- single axis
    # input, axis
    # invalid params
    (numpy.ones((0,)), None),
    (numpy.ones((2, 0, 3)), 1),
    (numpy.ones((2, 0, 3)), None),
    (numpy.ones((2, 3)), 2),
    (numpy.ones((2, 3)), -3),
    # --- multiple axes
    # input, axis
    # invalid params
    (numpy.asarray([[1, 4, 3, 1], [4, 6, 3, 2], [2, 3, 6, 1]]), (1, 1)),
    (numpy.asarray([[1, 4, 3, 1], [4, 6, 3, 2], [2, 3, 6, 1]]), (-3, 1)),
    (numpy.asarray([[1, 4, 3, 1], [4, 6, 3, 2], [2, 3, 6, 1]]), (1, 2)),
])
@pytest.mark.parametrize('dtypes', math_utils.in_out_dtypes_math_functions)
@pytest.mark.parametrize_device(['native:0', 'cuda:0'])
@pytest.mark.parametrize('func', [
    compute_mean,
    compute_var,
])
# TODO(kshitij12345): Remove strides_check=False
def test_invalid_stats(is_module, func, xp, device, input, axis, dtypes):
    return apply_func(is_module, func, xp, device, input, axis, dtypes)<|MERGE_RESOLUTION|>--- conflicted
+++ resolved
@@ -1774,72 +1774,6 @@
         return xp.sqrt(a)
 
 
-<<<<<<< HEAD
-_trigonometric_hyperbolic_params = \
-    chainer.testing.product({
-        'shape': [(), (0,), (1,), (2, 0, 3), (1, 1, 1), (2, 3)],
-        'in_dtypes,out_dtype': _in_out_dtypes_math_functions,
-        'input': [-2, 0, 2],
-        'contiguous': [None, 'C'],
-    }) + chainer.testing.product({
-        'shape': [(2, 3)],
-        'in_dtypes,out_dtype': _in_out_float_dtypes_math_functions,
-        'input': [1.57, 2, 3.14, float('inf'), -float('inf'), float('nan')],
-        'skip_backward_test': [True],
-        'skip_double_backward_test': [True],
-    })
-
-
-@op_utils.op_test(['native:0', 'cuda:0'])
-@chainer.testing.parameterize(*(
-    _trigonometric_hyperbolic_params
-))
-class TestSinh(math_utils.UnaryMathTestBase, op_utils.NumpyOpTest):
-
-    def func(self, xp, a):
-        return xp.sinh(a)
-
-
-@op_utils.op_test(['native:0', 'cuda:0'])
-@chainer.testing.parameterize(*(
-    _trigonometric_hyperbolic_params
-))
-class TestCosh(math_utils.UnaryMathTestBase, op_utils.NumpyOpTest):
-
-    def func(self, xp, a):
-        return xp.cosh(a)
-
-
-@op_utils.op_test(['native:0', 'cuda:0'])
-@chainer.testing.parameterize(*(
-    _trigonometric_hyperbolic_params
-))
-class TestTanh(math_utils.UnaryMathTestBase, op_utils.NumpyOpTest):
-
-    def func(self, xp, a):
-        return xp.tanh(a)
-
-
-@op_utils.op_test(['native:0', 'cuda:0'])
-@chainer.testing.parameterize(*(
-    _trigonometric_hyperbolic_params
-))
-class TestSin(math_utils.UnaryMathTestBase, op_utils.NumpyOpTest):
-
-    def func(self, xp, a):
-        return xp.sin(a)
-
-
-@op_utils.op_test(['native:0', 'cuda:0'])
-@chainer.testing.parameterize(*(
-    _trigonometric_hyperbolic_params
-))
-class TestCos(math_utils.UnaryMathTestBase, op_utils.NumpyOpTest):
-
-    def func(self, xp, a):
-        return xp.cos(a)
-
-
 @op_utils.op_test(['native:0', 'cuda:0'])
 @chainer.testing.parameterize(*(
     # Special shapes
@@ -2015,20 +1949,6 @@
                 b ** a
 
 
-@chainer.testing.parameterize(*(
-    _trigonometric_hyperbolic_params
-))
-class TestTan(math_utils.UnaryMathTestBase, op_utils.NumpyOpTest):
-
-    dodge_nondifferentiable = True
-    check_backward_options = {'atol': 3e-5}
-
-    def func(self, xp, a):
-        return xp.tan(a)
-
-
-=======
->>>>>>> dd759daa
 @op_utils.op_test(['native:0', 'cuda:0'])
 @chainer.testing.parameterize(*(
     chainer.testing.product({
