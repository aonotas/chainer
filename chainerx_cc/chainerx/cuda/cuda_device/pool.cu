--- conflicted
+++ resolved
@@ -264,15 +264,9 @@
 public:
     std::tuple<Array, std::unique_ptr<MaxPoolGradGradState>> Call(
             const Array& gout,
-<<<<<<< HEAD
-            const StackVector<int64_t, kMaxNdim>& kernel_size,
-            const StackVector<int64_t, kMaxNdim>& stride,
-            const StackVector<int64_t, kMaxNdim>& pad,
-=======
-            Dims kernel_size,
-            Dims stride,
-            Dims pad,
->>>>>>> f6887381
+            const Dims& kernel_size,
+            const Dims& stride,
+            const Dims& pad,
             const std::shared_ptr<MaxPoolGradState>& state,
             bool return_state,
             const nonstd::optional<Array>& gx) override {
@@ -297,15 +291,9 @@
 public:
     Array Call(
             const Array& ggx,
-<<<<<<< HEAD
-            const StackVector<int64_t, kMaxNdim>& kernel_size,
-            const StackVector<int64_t, kMaxNdim>& stride,
-            const StackVector<int64_t, kMaxNdim>& pad,
-=======
-            Dims kernel_size,
-            Dims stride,
-            Dims pad,
->>>>>>> f6887381
+            const Dims& kernel_size,
+            const Dims& stride,
+            const Dims& pad,
             bool /*cover_all*/,
             const std::shared_ptr<MaxPoolGradGradState>& state,
             const nonstd::optional<Array>& ggout) override {
@@ -337,15 +325,9 @@
 public:
     std::tuple<Array, std::unique_ptr<AveragePoolGradState>> Call(
             const Array& x,
-<<<<<<< HEAD
-            const StackVector<int64_t, kMaxNdim>& kernel_size,
-            const StackVector<int64_t, kMaxNdim>& stride,
-            const StackVector<int64_t, kMaxNdim>& pad,
-=======
-            Dims kernel_size,
-            Dims stride,
-            Dims pad,
->>>>>>> f6887381
+            const Dims& kernel_size,
+            const Dims& stride,
+            const Dims& pad,
             AveragePoolPadMode pad_mode,
             bool return_state,
             const nonstd::optional<Array>& out) override {
@@ -365,15 +347,9 @@
 public:
     Array Call(
             const Array& gout,
-<<<<<<< HEAD
-            const StackVector<int64_t, kMaxNdim>& kernel_size,
-            const StackVector<int64_t, kMaxNdim>& stride,
-            const StackVector<int64_t, kMaxNdim>& pad,
-=======
-            Dims kernel_size,
-            Dims stride,
-            Dims pad,
->>>>>>> f6887381
+            const Dims& kernel_size,
+            const Dims& stride,
+            const Dims& pad,
             AveragePoolPadMode pad_mode,
             const std::shared_ptr<AveragePoolGradState>& state,
             const nonstd::optional<Array>& gx) override {
