--- conflicted
+++ resolved
@@ -144,11 +144,10 @@
 
 Array Floor(const Array& x);
 
-<<<<<<< HEAD
 Array Fabs(const Array& x);
 
 Array Sign(const Array& x);
-=======
+
 namespace internal {
 
 void IBitwiseAnd(const Array& x1, const Array& x2);
@@ -173,6 +172,5 @@
 Array BitwiseXor(const Array& x1, const Array& x2);
 Array BitwiseXor(const Array& x1, Scalar x2);
 Array BitwiseXor(Scalar x1, const Array& x2);
->>>>>>> ea6869de
 
 }  // namespace chainerx