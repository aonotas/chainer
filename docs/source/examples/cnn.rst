Convolutional Network for Visual Recognition Tasks
``````````````````````````````````````````````````

.. currentmodule:: chainer

In this section, you will learn how to write

* A small convolutional network with a model class that is inherited from :class:`~chainer.Chain`,
* A large convolutional network that has several building block networks with :class:`~chainer.ChainList`.

After reading this section, you will be able to:

* Write your own original convolutional network in Chainer

A convolutional network (ConvNet) is mainly comprised of convolutional layers.
This type of network is commonly used for various visual recognition tasks,
e.g., classifying hand-written digits or natural images into given object
classes, detecting objects from an image, and labeling all pixels of an image
with the object classes (semantic segmentation), and so on.

In such tasks, a typical ConvNet takes a set of images whose shape is
:math:`(N, C, H, W)`, where

- :math:`N` denotes the number of images in a mini-batch,
- :math:`C` denotes the number of channels of those images,
- :math:`H` and :math:`W` denote the height and width of those images,

respectively. Then, it typically outputs a fixed-sized vector as membership
probabilities over the target object classes. It also can output a set of
feature maps that have the corresponding size to the input image for a pixel
labeling task, etc.

.. include:: ../imports.rst

LeNet5
''''''

Here, let's start by defining LeNet5 [LeCun98]_ in Chainer.
This is a ConvNet model that has 5 layers comprised of 3 convolutional layers
and 2 fully-connected layers. This was proposed to classify hand-written
digit images in 1998. In Chainer, the model can be written as follows:

.. testcode::

    class LeNet5(Chain):
        def __init__(self):
            super(LeNet5, self).__init__()
            with self.init_scope():
                self.conv1 = L.Convolution2D(
                    in_channels=1, out_channels=6, ksize=5, stride=1)
                self.conv2 = L.Convolution2D(
                    in_channels=6, out_channels=16, ksize=5, stride=1)
                self.conv3 = L.Convolution2D(
                    in_channels=16, out_channels=120, ksize=4, stride=1)
                self.fc4 = L.Linear(None, 84)
                self.fc5 = L.Linear(84, 10)

        def forward(self, x):
            h = F.sigmoid(self.conv1(x))
            h = F.max_pooling_2d(h, 2, 2)
            h = F.sigmoid(self.conv2(h))
            h = F.max_pooling_2d(h, 2, 2)
            h = F.sigmoid(self.conv3(h))
            h = F.sigmoid(self.fc4(h))
            if chainer.config.train:
                return self.fc5(h)
            return F.softmax(self.fc5(h))

A typical way to write your network is creating a new class inherited from
:class:`~chainer.Chain` class. When defining your model in this way, typically,
all the layers which have trainable parameters are registered to the model
by assigning the objects of :class:`~chainer.Link` as an attribute.

The model class is instantiated before the forward and backward computations.
To give input images and label vectors simply by calling the model object
like a function, :meth:`forward` is usually defined in the model class.
This method performs the forward computation of the model. Chainer uses
the powerful autograd system for any computational graphs written with
:class:`~chainer.FunctionNode`\ s and :class:`~chainer.Link`\ s (actually a
:class:`~chainer.Link` calls a corresponding :class:`~chainer.FunctionNode`
inside of it), so that you don't need to explicitly write the code for backward
computations in the model. Just prepare the data, then give it to the model.
The way this works is the resulting output :class:`~chainer.Variable` from the
forward computation has a :meth:`~chainer.Variable.backward` method to perform
autograd. In the above model, :meth:`forward` has a ``if`` statement at the
end to switch its behavior by the Chainer's running mode, i.e., training mode or
not. Chainer presents the running mode as a global variable ``chainer.config.train``.
When it's in training mode, :meth:`forward` returns the output value of the
last layer as is to compute the loss later on, otherwise it returns a
prediction result by calculating :meth:`~chainer.functions.softmax`.

.. note::

  In Chainer v1, if a function or link behaved differently in
  training and other modes, it was common that it held an attribute
  that represented its running mode or was provided with the mode
  from outside as an argument. In Chainer v2, it is recommended to use
  the global configuration ``chainer.config.train`` to switch the running mode.

If you don't want to write ``conv1`` and the other layers more than once, you
can also write the same model like in this way:

.. testcode::

    from functools import partial

    class LeNet5(Chain):
        def __init__(self):
            super(LeNet5, self).__init__()
            net = [('conv1', L.Convolution2D(1, 6, 5, 1))]
            net += [('_sigm1', F.sigmoid)]
            net += [('_mpool1', partial(F.max_pooling_2d, ksize=2, stride=2))]
            net += [('conv2', L.Convolution2D(6, 16, 5, 1))]
            net += [('_sigm2', F.sigmoid)]
            net += [('_mpool2', partial(F.max_pooling_2d, ksize=2, stride=2))]
            net += [('conv3', L.Convolution2D(16, 120, 4, 1))]
            net += [('_sigm3', F.sigmoid)]
            net += [('_mpool3', partial(F.max_pooling_2d, ksize=2, stride=2))]
            net += [('fc4', L.Linear(None, 84))]
            net += [('_sigm4', F.sigmoid)]
            net += [('fc5', L.Linear(84, 10))]
            net += [('_sigm5', F.sigmoid)]
            with self.init_scope():
                for n in net:
                    if not n[0].startswith('_'):
                        setattr(self, n[0], n[1])
            self.forward = net

        def forward(self, x):
            for n, f in self.forward:
                if not n.startswith('_'):
                    x = getattr(self, n)(x)
                else:
                    x = f(x)
            if chainer.config.train:
                return x
            return F.softmax(x)

<<<<<<< HEAD
This code creates a list of all :class:`~chainer.Link`\ s and
:class:`~chainer.FunctionNode`\ s after calling its superclass's constructor.
Then the elements of the list are registered to this model as
trainable layers when the name of an element doesn't start with ``_``
character. This operation can be freely replaced with many other ways because
those names are just designed to select :class:`~chainer.Link`\ s only from the
list ``net`` easily. :class:`~chainer.FunctionNode` doesn't have any trainable
parameters, so that we can't register it to the model, but we want to use
:class:`~chainer.FunctionNode`\ s for constructing a forward path. The list
``net`` is stored as an attribute :attr:`forward` to refer it in
:meth:`forward`. In :meth:`forward`, it retrieves all layers in the network
from :attr:`self.forward` sequentially regardless of what types of object (
:class:`~chainer.Link` or :class:`~chainer.FunctionNode`) it is, and gives the
=======
.. note::

    You can also use :class:`~chainer.Sequential` to write the above model
    more simply. Please note that :class:`~chainer.Sequential` is an
    experimental feature introduced in Chainer v4 and its interface may be
    changed in the future versions.

This code creates a list of pairs of component name (e.g., ``conv1``, ``_sigm1``, etc.) and all :class:`~chainer.Link`\ s and functions (e.g., ``F.sigmoid``, which internally invokes :class:`~chainer.FunctionNode`) after calling its superclass's constructor.
In this case, components whose name start with ``_`` are functions (:class:`~chainer.FunctionNode`), which doesn't have any trainable parameters, so that we don't register (``setattr``) it to the model.
Others (``conv1``, ``fc4``, etc.) are :class:`~chainer.Link`\ s, which are trainable layers that hold parameters.
This operation can be freely replaced with many other ways because those component names are just designed to select :class:`~chainer.Link`\ s only from the list ``net`` easily.
The list ``net`` is stored as an attribute :attr:`forward` to refer it in
:meth:`__call__`. In :meth:`__call__`, it retrieves all layers in the network
from :attr:`self.forward` sequentially and gives the
>>>>>>> f15921bb
input variable or the intermediate output from the previous layer to the
current layer. The last part of the :meth:`forward` to switch its behavior
by the training/inference mode is the same as the former way.

Ways to calculate loss
......................

When you train the model with label vector ``t``, the loss should be calculated
using the output from the model. There also are several ways to calculate the
loss:

.. testcode::

    model = LeNet5()

    # Input data and label
    x = np.random.rand(32, 1, 28, 28).astype(np.float32)
    t = np.random.randint(0, 10, size=(32,)).astype(np.int32)

    # Forward computation
    y = model(x)

    # Loss calculation
    loss = F.softmax_cross_entropy(y, t)

This is a primitive way to calculate a loss value from the output of the model.
On the other hand, the loss computation can be included in the model itself by
wrapping the model object (:class:`~chainer.Chain` or
:class:`~chainer.ChainList` object) with a class inherited from
:class:`~chainer.Chain`. The outer :class:`~chainer.Chain` should take the
model defined above and register it with :meth:`~chainer.Chain.init_scope`.
:class:`~chainer.Chain` is actually
inherited from :class:`~chainer.Link`, so that :class:`~chainer.Chain` itself
can also be registered as a trainable :class:`~chainer.Link` to another
:class:`~chainer.Chain`. Actually, :class:`~chainer.links.Classifier` class to
wrap the model and add the loss computation to the model already exists.
Actually, there is already a :class:`~chainer.links.Classifier` class that can
be used to wrap the model and include the loss computation as well.
It can be used like this:

.. testcode::

    model = L.Classifier(LeNet5())

    # Foward & Loss calculation
    loss = model(x, t)

This class takes a model object as an input argument and registers it to
a ``predictor`` property as a trained parameter. As shown above, the returned
object can then be called like a function in which we pass ``x`` and ``t`` as
the input arguments and the resulting loss value (which we recall is a
:class:`~chainer.Variable`) is returned.

See the detailed implementation of :class:`~chainer.links.Classifier` from
here: :class:`chainer.links.Classifier` and check the implementation by looking
at the source.

From the above examples, we can see that Chainer provides the flexibility to
write our original network in many different ways. Such flexibility intends to
make it intuitive for users to design new and complex models.

VGG16
'''''

Next, let's write some larger models in Chainer. When you write a large network
consisting of several building block networks, :class:`~chainer.ChainList` is
useful. First, let's see how to write a VGG16 [Simonyan14]_ model.

.. testcode::


    class VGG16(chainer.ChainList):
        def __init__(self):
            super(VGG16, self).__init__(
                VGGBlock(64),
                VGGBlock(128),
                VGGBlock(256, 3),
                VGGBlock(512, 3),
                VGGBlock(512, 3, True))

        def forward(self, x):
            for f in self.children():
                x = f(x)
            if chainer.config.train:
                return x
            return F.softmax(x)


    class VGGBlock(chainer.Chain):
        def __init__(self, n_channels, n_convs=2, fc=False):
            w = chainer.initializers.HeNormal()
            super(VGGBlock, self).__init__()
            with self.init_scope():
                self.conv1 = L.Convolution2D(None, n_channels, 3, 1, 1, initialW=w)
                self.conv2 = L.Convolution2D(
                    n_channels, n_channels, 3, 1, 1, initialW=w)
                if n_convs == 3:
                    self.conv3 = L.Convolution2D(
                        n_channels, n_channels, 3, 1, 1, initialW=w)
                if fc:
                    self.fc4 = L.Linear(None, 4096, initialW=w)
                    self.fc5 = L.Linear(4096, 4096, initialW=w)
                    self.fc6 = L.Linear(4096, 1000, initialW=w)

            self.n_convs = n_convs
            self.fc = fc

        def forward(self, x):
            h = F.relu(self.conv1(x))
            h = F.relu(self.conv2(h))
            if self.n_convs == 3:
                h = F.relu(self.conv3(h))
            h = F.max_pooling_2d(h, 2, 2)
            if self.fc:
                h = F.dropout(F.relu(self.fc4(h)))
                h = F.dropout(F.relu(self.fc5(h)))
                h = self.fc6(h)
            return h

That's it. VGG16 is a model which won the 1st place in
`classification + localization task at ILSVRC 2014 <http://www.image-net.org/challenges/LSVRC/2014/results#clsloc>`_,
and since then, has become one of the standard models for many different tasks
as a pre-trained model. This has 16-layers, so it's called "VGG-16", but we can
write this model without writing all layers independently. Since this model
consists of several building blocks that have the same architecture, we can
build the whole network by re-using the building block definition. Each part
of the network is consisted of 2 or 3 convolutional layers and activation
function (:meth:`~chainer.functions.relu`) following them, and
:meth:`~chainer.functions.max_pooling_2d` operations. This block is written as
:class:`VGGBlock` in the above example code. And the whole network just calls
this block one by one in sequential manner.

ResNet152
'''''''''

How about ResNet? ResNet [He16]_ came in the following year's ILSVRC. It is a
much deeper model than VGG16, having up to 152 layers. This sounds super
laborious to build, but it can be implemented in almost same manner as VGG16.
In the other words, it's easy. One possible way to write ResNet-152 is:

.. testcode::

    class ResNet152(chainer.Chain):
        def __init__(self, n_blocks=[3, 8, 36, 3]):
            w = chainer.initializers.HeNormal()
            super(ResNet152, self).__init__()
            with self.init_scope():
                self.conv1 = L.Convolution2D(None, 64, 7, 2, 3, initialW=w, nobias=True)
                self.bn1 = L.BatchNormalization(64)
                self.res2 = ResBlock(n_blocks[0], 64, 64, 256, 1)
                self.res3 = ResBlock(n_blocks[1], 256, 128, 512)
                self.res4 = ResBlock(n_blocks[2], 512, 256, 1024)
                self.res5 = ResBlock(n_blocks[3], 1024, 512, 2048)
                self.fc6 = L.Linear(2048, 1000)

        def forward(self, x):
            h = self.bn1(self.conv1(x))
            h = F.max_pooling_2d(F.relu(h), 2, 2)
            h = self.res2(h)
            h = self.res3(h)
            h = self.res4(h)
            h = self.res5(h)
            h = F.average_pooling_2d(h, h.shape[2:], stride=1)
            h = self.fc6(h)
            if chainer.config.train:
                return h
            return F.softmax(h)


    class ResBlock(chainer.ChainList):
        def __init__(self, n_layers, n_in, n_mid, n_out, stride=2):
            super(ResBlock, self).__init__()
            self.add_link(BottleNeck(n_in, n_mid, n_out, stride, True))
            for _ in range(n_layers - 1):
                self.add_link(BottleNeck(n_out, n_mid, n_out))

        def forward(self, x):
            for f in self.children():
                x = f(x)
            return x


    class BottleNeck(chainer.Chain):
        def __init__(self, n_in, n_mid, n_out, stride=1, proj=False):
            w = chainer.initializers.HeNormal()
            super(BottleNeck, self).__init__()
            with self.init_scope():
                self.conv1x1a = L.Convolution2D(
                    n_in, n_mid, 1, stride, 0, initialW=w, nobias=True)
                self.conv3x3b = L.Convolution2D(
                    n_mid, n_mid, 3, 1, 1, initialW=w, nobias=True)
                self.conv1x1c = L.Convolution2D(
                    n_mid, n_out, 1, 1, 0, initialW=w, nobias=True)
                self.bn_a = L.BatchNormalization(n_mid)
                self.bn_b = L.BatchNormalization(n_mid)
                self.bn_c = L.BatchNormalization(n_out)
                if proj:
                    self.conv1x1r = L.Convolution2D(
                        n_in, n_out, 1, stride, 0, initialW=w, nobias=True)
                    self.bn_r = L.BatchNormalization(n_out)
            self.proj = proj

        def forward(self, x):
            h = F.relu(self.bn_a(self.conv1x1a(x)))
            h = F.relu(self.bn_b(self.conv3x3b(h)))
            h = self.bn_c(self.conv1x1c(h))
            if self.proj:
                x = self.bn_r(self.conv1x1r(x))
            return F.relu(h + x)

In the :class:`BottleNeck` class, depending on the value of the proj argument
supplied to the initializer, it will conditionally compute a convolutional
layer ``conv1x1r`` which will extend the number of channels of the input ``x``
to be equal to the number of channels of the output of ``conv1x1c``, and
followed by a batch normalization layer before the final ReLU layer.
Writing the building block in this way improves the re-usability of a class.
It switches not only the behavior in :meth:`__class__` by flags but also the
parameter registration. In this case, when :attr:`proj` is ``False``, the
:class:`BottleNeck` doesn't have `conv1x1r` and `bn_r` layers, so the memory
usage would be efficient compared to the case when it registers both anyway and
just ignore them if :attr:`proj` is ``False``.

Using nested :class:`~chainer.Chain`\ s and :class:`~chainer.ChainList` for
sequential part enables us to write complex and very deep models easily.

Use Pre-trained Models
''''''''''''''''''''''

Various ways to write your models were described above. It turns out that
VGG16 and ResNet are very useful as general feature extractors for many kinds
of tasks, including but not limited to image classification. So, Chainer
provides you with the pre-trained VGG16 and ResNet-50/101/152 models with a
simple API. You can use these models as follows:

.. testcode::

    from chainer.links import VGG16Layers

    model = VGG16Layers()

When :class:`~chainer.links.VGG16Layers` is instantiated, the pre-trained
parameters are automatically downloaded from the author's server. So you can
immediately start to use VGG16 with pre-trained weight as a good image feature
extractor. See the details of this model here:
:class:`chainer.links.VGG16Layers`.

In the case of ResNet models, there are three variations differing in the number
of layers. We have :class:`chainer.links.ResNet50Layers`,
:class:`chainer.links.ResNet101Layers`, and :class:`chainer.links.ResNet152Layers` models
with easy parameter loading feature. ResNet's pre-trained parameters are not
available for direct downloading, so you need to download the weight from the
author's web page first, and then place it into the dir
``$CHAINER_DATSET_ROOT/pfnet/chainer/models`` or your favorite place. Once
the preparation is finished, the usage is the same as VGG16:

.. testcode::

    from chainer.links import ResNet152Layers

    model = ResNet152Layers()

.. testoutput::
   :options: -IGNORE_EXCEPTION_DETAIL

   Traceback (most recent call last):
   OSError: The pre-trained caffemodel does not exist. Please download it from 'https://github.com/KaimingHe/deep-residual-networks', and place it on ...

Please see the details of usage and how to prepare the pre-trained weights for
ResNet here: :class:`chainer.links.ResNet50Layers`

References
..........

.. [LeCun98] Yann LeCun, Léon Bottou, Yoshua Bengio, and Patrick Haffner.
    Gradient-based learning applied to document recognition. Proceedings of the
    IEEE, 86(11), 2278–2324, 1998.
.. [Simonyan14] Simonyan, K. and Zisserman, A., Very Deep Convolutional
    Networks for Large-Scale Image Recognition. arXiv preprint arXiv:1409.1556,
    2014.
.. [He16] Kaiming He, Xiangyu Zhang, Shaoqing Ren, Jian Sun. Deep Residual
    Learning for Image Recognition. The IEEE Conference on Computer Vision and
    Pattern Recognition (CVPR), pp. 770-778, 2016.<|MERGE_RESOLUTION|>--- conflicted
+++ resolved
@@ -124,10 +124,10 @@
                 for n in net:
                     if not n[0].startswith('_'):
                         setattr(self, n[0], n[1])
-            self.forward = net
-
-        def forward(self, x):
-            for n, f in self.forward:
+            self.layers = net
+
+        def forward(self, x):
+            for n, f in self.layers:
                 if not n.startswith('_'):
                     x = getattr(self, n)(x)
                 else:
@@ -136,21 +136,6 @@
                 return x
             return F.softmax(x)
 
-<<<<<<< HEAD
-This code creates a list of all :class:`~chainer.Link`\ s and
-:class:`~chainer.FunctionNode`\ s after calling its superclass's constructor.
-Then the elements of the list are registered to this model as
-trainable layers when the name of an element doesn't start with ``_``
-character. This operation can be freely replaced with many other ways because
-those names are just designed to select :class:`~chainer.Link`\ s only from the
-list ``net`` easily. :class:`~chainer.FunctionNode` doesn't have any trainable
-parameters, so that we can't register it to the model, but we want to use
-:class:`~chainer.FunctionNode`\ s for constructing a forward path. The list
-``net`` is stored as an attribute :attr:`forward` to refer it in
-:meth:`forward`. In :meth:`forward`, it retrieves all layers in the network
-from :attr:`self.forward` sequentially regardless of what types of object (
-:class:`~chainer.Link` or :class:`~chainer.FunctionNode`) it is, and gives the
-=======
 .. note::
 
     You can also use :class:`~chainer.Sequential` to write the above model
@@ -162,10 +147,9 @@
 In this case, components whose name start with ``_`` are functions (:class:`~chainer.FunctionNode`), which doesn't have any trainable parameters, so that we don't register (``setattr``) it to the model.
 Others (``conv1``, ``fc4``, etc.) are :class:`~chainer.Link`\ s, which are trainable layers that hold parameters.
 This operation can be freely replaced with many other ways because those component names are just designed to select :class:`~chainer.Link`\ s only from the list ``net`` easily.
-The list ``net`` is stored as an attribute :attr:`forward` to refer it in
-:meth:`__call__`. In :meth:`__call__`, it retrieves all layers in the network
+The list ``net`` is stored as an attribute :attr:`layers` to refer it in
+:meth:`forward`. In :meth:`forward`, it retrieves all layers in the network
 from :attr:`self.forward` sequentially and gives the
->>>>>>> f15921bb
 input variable or the intermediate output from the previous layer to the
 current layer. The last part of the :meth:`forward` to switch its behavior
 by the training/inference mode is the same as the former way.
