cmake_minimum_required(VERSION 3.1)
project(xchainer CXX C)

# CMake setup
if(POLICY ${CMP0054})
    cmake_policy(SET ${CMP0054} NEW)
endif()

# includes
include(cmake/clang-tidy.cmake)
include(cmake/third-party.cmake)

# Configure options
<<<<<<< HEAD
option(ENABLE_TEST "Enable building test" ON)
=======
option(BUILD_PYTHON "Build Python binding" OFF)
>>>>>>> dcde1ceb

# C++ setup
set(CMAKE_CXX_STANDARD 14)
if("${CMAKE_CXX_COMPILER_ID}" MATCHES "GNU|Clang|Intel")
    add_definitions(-g -Wall -Wextra -fPIC -pthread)
    set(CMAKE_EXE_LINKER_FLAGS "${CMAKE_EXE_LINKER_FLAGS} -pthread")
endif()
include_directories("${PROJECT_SOURCE_DIR}")

<<<<<<< HEAD
# Test
if(ENABLE_TEST)
    get_third_party(gtest)
    enable_testing()
    add_subdirectory(${CMAKE_BINARY_DIR}/googletest-src
        ${CMAKE_BINARY_DIR}/googletest-build
        EXCLUDE_FROM_ALL)
=======
# pybind11
if(${BUILD_PYTHON})
    get_third_party(pybind11)
    include_directories(${CMAKE_BINARY_DIR}/pybind11/include)
    add_subdirectory(${CMAKE_BINARY_DIR}/pybind11)
>>>>>>> dcde1ceb
endif()

add_subdirectory(xchainer)<|MERGE_RESOLUTION|>--- conflicted
+++ resolved
@@ -11,11 +11,8 @@
 include(cmake/third-party.cmake)
 
 # Configure options
-<<<<<<< HEAD
+option(BUILD_PYTHON "Build Python binding" OFF)
 option(ENABLE_TEST "Enable building test" ON)
-=======
-option(BUILD_PYTHON "Build Python binding" OFF)
->>>>>>> dcde1ceb
 
 # C++ setup
 set(CMAKE_CXX_STANDARD 14)
@@ -25,7 +22,13 @@
 endif()
 include_directories("${PROJECT_SOURCE_DIR}")
 
-<<<<<<< HEAD
+# pybind11
+if(${BUILD_PYTHON})
+    get_third_party(pybind11)
+    include_directories(${CMAKE_BINARY_DIR}/pybind11/include)
+    add_subdirectory(${CMAKE_BINARY_DIR}/pybind11)
+endif()
+
 # Test
 if(ENABLE_TEST)
     get_third_party(gtest)
@@ -33,13 +36,6 @@
     add_subdirectory(${CMAKE_BINARY_DIR}/googletest-src
         ${CMAKE_BINARY_DIR}/googletest-build
         EXCLUDE_FROM_ALL)
-=======
-# pybind11
-if(${BUILD_PYTHON})
-    get_third_party(pybind11)
-    include_directories(${CMAKE_BINARY_DIR}/pybind11/include)
-    add_subdirectory(${CMAKE_BINARY_DIR}/pybind11)
->>>>>>> dcde1ceb
 endif()
 
 add_subdirectory(xchainer)