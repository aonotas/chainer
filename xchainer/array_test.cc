#include "xchainer/array.h"

#include <array>
#include <cstddef>
#include <initializer_list>
#include <type_traits>

#ifdef XCHAINER_ENABLE_CUDA
#include <cuda_runtime.h>
#endif  // XCHAINER_ENABLE_CUDA
#include <gtest/gtest.h>

#include "xchainer/array_node.h"
#ifdef XCHAINER_ENABLE_CUDA
#include "xchainer/cuda/cuda_runtime.h"
#endif  // XCHAINER_ENABLE_CUDA
#include "xchainer/device.h"
#include "xchainer/op_node.h"

namespace xchainer {
namespace {

class ArrayTest : public ::testing::TestWithParam<::testing::tuple<std::string>> {
protected:
    virtual void SetUp() {
        std::string device_name = ::testing::get<0>(GetParam());
        device_scope_ = std::make_unique<DeviceScope>(device_name);
    }

    virtual void TearDown() { device_scope_.reset(); }

public:
    template <typename T>
    Array MakeArray(std::initializer_list<int64_t> shape, std::shared_ptr<void> data) {
        return {shape, TypeToDtype<T>, data};
    }

    template <typename T>
    Array MakeArray(std::initializer_list<int64_t> shape, std::initializer_list<T> data) {
        auto a = std::make_unique<T[]>(data.size());
        std::copy(data.begin(), data.end(), a.get());
        return {shape, TypeToDtype<T>, std::move(a)};
    }

    template <typename T>
    void AssertEqual(const Array& lhs, const Array& rhs) {
#ifdef XCHAINER_ENABLE_CUDA
        std::string device_name = ::testing::get<0>(GetParam());
        if (device_name == "cuda") {
            cuda::CheckError(cudaDeviceSynchronize());
        }
#endif  // XCHAINER_ENABLE_CUDA
        ASSERT_NO_THROW(CheckEqual(lhs.dtype(), rhs.dtype()));
        ASSERT_NO_THROW(CheckEqual(lhs.shape(), rhs.shape()));
        auto total_size = lhs.shape().total_size();
        const T* ldata = static_cast<const T*>(lhs.data().get());
        const T* rdata = static_cast<const T*>(rhs.data().get());
        for (decltype(total_size) i = 0; i < total_size; i++) {
            ASSERT_EQ(ldata[i], rdata[i]);
        }
    }

    bool IsPointerCudaManaged(const void* ptr) {
#ifdef XCHAINER_ENABLE_CUDA
        cudaPointerAttributes attr = {};
        cuda::CheckError(cudaPointerGetAttributes(&attr, ptr));
        return attr.isManaged != 0;
#else
        (void)ptr;
        return false;
#endif  // XCHAINER_ENABLE_CUDA
    }

    template <bool is_const>
    void CheckArray() {
        using TargetArray = std::conditional_t<is_const, const Array, Array>;

        std::shared_ptr<void> data = std::make_unique<float[]>(2 * 3 * 4);
        TargetArray x = MakeArray<float>({2, 3, 4}, data);

        // Basic attributes
        ASSERT_EQ(TypeToDtype<float>, x.dtype());
        ASSERT_EQ(3, x.ndim());
        ASSERT_EQ(2 * 3 * 4, x.total_size());
        ASSERT_EQ(4, x.element_bytes());
        ASSERT_EQ(2 * 3 * 4 * 4, x.total_bytes());
        ASSERT_EQ(0, x.offset());
        ASSERT_TRUE(x.is_contiguous());

        // Array::data
        std::shared_ptr<const void> x_data = x.data();
        if (GetCurrentDevice() == MakeDevice("cpu")) {
            ASSERT_EQ(data, x_data);
        } else if (GetCurrentDevice() == MakeDevice("cuda")) {
            ASSERT_NE(data, x_data);
            ASSERT_TRUE(IsPointerCudaManaged(x_data.get()));
        } else {
            FAIL() << "invalid device";
        }
    }

private:
    std::unique_ptr<DeviceScope> device_scope_;
};

TEST_P(ArrayTest, ArrayCtor) { CheckArray<false>(); }

TEST_P(ArrayTest, ConstArrayCtor) { CheckArray<true>(); }

TEST_P(ArrayTest, IAdd) {
    {
        Array a = MakeArray<bool>({4, 1}, {true, true, false, false});
        Array b = MakeArray<bool>({4, 1}, {true, false, true, false});
        Array e = MakeArray<bool>({4, 1}, {true, true, true, false});
        a.IAdd(b);
        AssertEqual<bool>(e, a);
    }
    {
        Array a = MakeArray<int8_t>({3, 1}, {1, 2, 3});
        Array b = MakeArray<int8_t>({3, 1}, {1, 2, 3});
        Array e = MakeArray<int8_t>({3, 1}, {2, 4, 6});
        a.IAdd(b);
        AssertEqual<int8_t>(e, a);
    }
    {
        Array a = MakeArray<float>({3, 1}, {1, 2, 3});
        Array b = MakeArray<float>({3, 1}, {1, 2, 3});
        Array e = MakeArray<float>({3, 1}, {2, 4, 6});
        a.IAdd(b);
        AssertEqual<float>(e, a);
    }
}

TEST_P(ArrayTest, IMul) {
    {
        Array a = MakeArray<bool>({4, 1}, {true, true, false, false});
        Array b = MakeArray<bool>({4, 1}, {true, false, true, false});
        Array e = MakeArray<bool>({4, 1}, {true, false, false, false});
        a.IMul(b);
        AssertEqual<bool>(e, a);
    }
    {
        Array a = MakeArray<int8_t>({3, 1}, {1, 2, 3});
        Array b = MakeArray<int8_t>({3, 1}, {1, 2, 3});
        Array e = MakeArray<int8_t>({3, 1}, {1, 4, 9});
        a.IMul(b);
        AssertEqual<int8_t>(e, a);
    }
    {
        Array a = MakeArray<float>({3, 1}, {1, 2, 3});
        Array b = MakeArray<float>({3, 1}, {1, 2, 3});
        Array e = MakeArray<float>({3, 1}, {1, 4, 9});
        a.IMul(b);
        AssertEqual<float>(e, a);
    }
}

TEST_P(ArrayTest, Add) {
    {
        Array a = MakeArray<bool>({4, 1}, {true, true, false, false});
        Array b = MakeArray<bool>({4, 1}, {true, false, true, false});
        Array e = MakeArray<bool>({4, 1}, {true, true, true, false});
        Array o = a.Add(b);
        AssertEqual<bool>(e, o);
    }
    {
        Array a = MakeArray<int8_t>({3, 1}, {1, 2, 3});
        Array b = MakeArray<int8_t>({3, 1}, {1, 2, 3});
        Array e = MakeArray<int8_t>({3, 1}, {2, 4, 6});
        Array o = a.Add(b);
        AssertEqual<int8_t>(e, o);
    }
    {
        Array a = MakeArray<float>({3, 1}, {1, 2, 3});
        Array b = MakeArray<float>({3, 1}, {1, 2, 3});
        Array e = MakeArray<float>({3, 1}, {2, 4, 6});
        Array o = a.Add(b);
        AssertEqual<float>(e, o);
    }
}

TEST_P(ArrayTest, Mul) {
    {
        Array a = MakeArray<bool>({4, 1}, {true, true, false, false});
        Array b = MakeArray<bool>({4, 1}, {true, false, true, false});
        Array e = MakeArray<bool>({4, 1}, {true, false, false, false});
        Array o = a.Mul(b);
        AssertEqual<bool>(e, o);
    }
    {
        Array a = MakeArray<int8_t>({3, 1}, {1, 2, 3});
        Array b = MakeArray<int8_t>({3, 1}, {1, 2, 3});
        Array e = MakeArray<int8_t>({3, 1}, {1, 4, 9});
        Array o = a.Mul(b);
        AssertEqual<int8_t>(e, o);
    }
    {
        Array a = MakeArray<float>({3, 1}, {1, 2, 3});
        Array b = MakeArray<float>({3, 1}, {1, 2, 3});
        Array e = MakeArray<float>({3, 1}, {1, 4, 9});
        Array o = a.Mul(b);
        AssertEqual<float>(e, o);
    }
}

<<<<<<< HEAD
TEST_P(ArrayTest, ComputationalGraph) {
    {
        // c = a + b
        // o = a * c
        Array a = MakeArray<bool>({4, 1}, {true, true, false, false});
        Array b = MakeArray<bool>({4, 1}, {true, false, true, false});
        {
            auto a_node = a.node();
            auto b_node = b.node();
            ASSERT_NE(a_node, nullptr);
            ASSERT_NE(b_node, nullptr);
            auto a_op_node = a_node->next_node();
            auto b_op_node = b_node->next_node();
            ASSERT_EQ(a_op_node, nullptr);
            ASSERT_EQ(b_op_node, nullptr);
        }

        Array c = a.Add(b);
        {
            auto a_node = a.node();
            auto b_node = b.node();
            auto c_node = c.node();
            ASSERT_NE(a_node, nullptr);
            ASSERT_NE(b_node, nullptr);
            ASSERT_NE(c_node, nullptr);
            auto a_op_node = a_node->next_node();
            auto b_op_node = b_node->next_node();
            auto c_op_node = c_node->next_node();
            ASSERT_EQ(a_op_node, nullptr);
            ASSERT_EQ(b_op_node, nullptr);
            ASSERT_NE(c_op_node, nullptr);
            ASSERT_EQ(c_op_node->name(), "add");
        }

        Array o = a.Mul(c);
        {
            auto a_node = a.node();
            auto b_node = b.node();
            auto c_node = c.node();
            auto o_node = o.node();
            ASSERT_NE(a_node, nullptr);
            ASSERT_NE(b_node, nullptr);
            ASSERT_NE(c_node, nullptr);
            ASSERT_NE(o_node, nullptr);
            auto a_op_node = a_node->next_node();
            auto b_op_node = b_node->next_node();
            auto c_op_node = c_node->next_node();
            auto o_op_node = o_node->next_node();
            ASSERT_EQ(a_op_node, nullptr);
            ASSERT_EQ(b_op_node, nullptr);
            ASSERT_NE(c_op_node, nullptr);
            ASSERT_NE(o_op_node, nullptr);
            ASSERT_EQ(c_op_node->name(), "add");
            ASSERT_EQ(o_op_node->name(), "mul");
        }
    }
}

TEST_P(ArrayTest, ComputationalGraphInplace) {
    {
        // a += b
        // a *= b
        Array a = MakeArray<bool>({4, 1}, {true, true, false, false});
        Array b = MakeArray<bool>({4, 1}, {true, false, true, false});
        auto a_node_1 = a.node();
        {
            auto a_node = a_node_1;
            auto b_node = b.node();
            ASSERT_NE(a_node, nullptr);
            ASSERT_NE(b_node, nullptr);
            auto a_op_node = a_node->next_node();
            auto b_op_node = b_node->next_node();
            ASSERT_EQ(a_op_node, nullptr);
            ASSERT_EQ(b_op_node, nullptr);
        }

        a.IAdd(b);
        auto a_node_2 = a.node();
        {
            auto a_node = a_node_2;
            auto b_node = b.node();
            ASSERT_NE(a_node, nullptr);
            ASSERT_NE(a_node, a_node_1) << "a's node is not renewed";
            ASSERT_NE(b_node, nullptr);
            auto a_op_node = a_node->next_node();
            auto b_op_node = b_node->next_node();
            ASSERT_NE(a_op_node, nullptr);
            ASSERT_EQ(b_op_node, nullptr);
            ASSERT_EQ(a_op_node->name(), "add");
        }

        a.IMul(b);
        {
            auto a_node = a.node();
            auto b_node = b.node();
            ASSERT_NE(a_node, nullptr);
            ASSERT_NE(a_node, a_node_1) << "a's node is not renewed";
            ASSERT_NE(a_node, a_node_2) << "a's node is not renewed";
            ASSERT_NE(b_node, nullptr);
            auto a_op_node = a_node->next_node();
            auto b_op_node = b_node->next_node();
            ASSERT_NE(a_op_node, nullptr);
            ASSERT_EQ(b_op_node, nullptr);
            ASSERT_EQ(a_op_node->name(), "mul");
        }
=======
TEST_P(ArrayTest, ChainedMath) {
    {
        Array a = MakeArray<bool>({4, 1}, {true, true, false, false});
        Array b = MakeArray<bool>({4, 1}, {true, false, true, false});
        Array e = MakeArray<bool>({4, 1}, {true, true, false, false});
        Array c = a.Mul(b);
        Array o = a.Add(c);
        AssertEqual<bool>(e, o);
    }
    {
        Array a = MakeArray<int8_t>({3, 1}, {1, 2, 3});
        Array b = MakeArray<int8_t>({3, 1}, {1, 2, 3});
        Array e = MakeArray<int8_t>({3, 1}, {2, 6, 12});
        Array c = a.Mul(b);
        Array o = a.Add(c);
        AssertEqual<int8_t>(e, o);
    }
    {
        Array a = MakeArray<float>({3, 1}, {1, 2, 3});
        Array b = MakeArray<float>({3, 1}, {1, 2, 3});
        Array e = MakeArray<float>({3, 1}, {2, 6, 12});
        Array c = a.Mul(b);
        Array o = a.Add(c);
        AssertEqual<float>(e, o);
    }
}

TEST_P(ArrayTest, ChainedInplaceMath) {
    {
        Array a = MakeArray<bool>({4, 1}, {true, true, false, false});
        Array b = MakeArray<bool>({4, 1}, {true, false, true, false});
        Array e = MakeArray<bool>({4, 1}, {true, true, false, false});
        b.IMul(a);
        a.IAdd(b);
        AssertEqual<bool>(e, a);
    }
    {
        Array a = MakeArray<int8_t>({3, 1}, {1, 2, 3});
        Array b = MakeArray<int8_t>({3, 1}, {1, 2, 3});
        Array e = MakeArray<int8_t>({3, 1}, {2, 6, 12});
        b.IMul(a);
        a.IAdd(b);
        AssertEqual<int8_t>(e, a);
    }
    {
        Array a = MakeArray<float>({3, 1}, {1, 2, 3});
        Array b = MakeArray<float>({3, 1}, {1, 2, 3});
        Array e = MakeArray<float>({3, 1}, {2, 6, 12});
        b.IMul(a);
        a.IAdd(b);
        AssertEqual<float>(e, a);
>>>>>>> 77609b23
    }
}

INSTANTIATE_TEST_CASE_P(ForEachDevice, ArrayTest, ::testing::Values(
#ifdef XCHAINER_ENABLE_CUDA
                                                      std::string{"cuda"},
#endif  // XCHAINER_ENABLE_CUDA
                                                      std::string{"cpu"}));

}  // namespace
}  // namespace xchainer<|MERGE_RESOLUTION|>--- conflicted
+++ resolved
@@ -203,7 +203,60 @@
     }
 }
 
-<<<<<<< HEAD
+TEST_P(ArrayTest, ChainedMath) {
+    {
+        Array a = MakeArray<bool>({4, 1}, {true, true, false, false});
+        Array b = MakeArray<bool>({4, 1}, {true, false, true, false});
+        Array e = MakeArray<bool>({4, 1}, {true, true, false, false});
+        Array c = a.Mul(b);
+        Array o = a.Add(c);
+        AssertEqual<bool>(e, o);
+    }
+    {
+        Array a = MakeArray<int8_t>({3, 1}, {1, 2, 3});
+        Array b = MakeArray<int8_t>({3, 1}, {1, 2, 3});
+        Array e = MakeArray<int8_t>({3, 1}, {2, 6, 12});
+        Array c = a.Mul(b);
+        Array o = a.Add(c);
+        AssertEqual<int8_t>(e, o);
+    }
+    {
+        Array a = MakeArray<float>({3, 1}, {1, 2, 3});
+        Array b = MakeArray<float>({3, 1}, {1, 2, 3});
+        Array e = MakeArray<float>({3, 1}, {2, 6, 12});
+        Array c = a.Mul(b);
+        Array o = a.Add(c);
+        AssertEqual<float>(e, o);
+    }
+}
+
+TEST_P(ArrayTest, ChainedInplaceMath) {
+    {
+        Array a = MakeArray<bool>({4, 1}, {true, true, false, false});
+        Array b = MakeArray<bool>({4, 1}, {true, false, true, false});
+        Array e = MakeArray<bool>({4, 1}, {true, true, false, false});
+        b.IMul(a);
+        a.IAdd(b);
+        AssertEqual<bool>(e, a);
+    }
+    {
+        Array a = MakeArray<int8_t>({3, 1}, {1, 2, 3});
+        Array b = MakeArray<int8_t>({3, 1}, {1, 2, 3});
+        Array e = MakeArray<int8_t>({3, 1}, {2, 6, 12});
+        b.IMul(a);
+        a.IAdd(b);
+        AssertEqual<int8_t>(e, a);
+    }
+    {
+        Array a = MakeArray<float>({3, 1}, {1, 2, 3});
+        Array b = MakeArray<float>({3, 1}, {1, 2, 3});
+        Array e = MakeArray<float>({3, 1}, {2, 6, 12});
+        b.IMul(a);
+        a.IAdd(b);
+        AssertEqual<float>(e, a);
+    }
+}
+
 TEST_P(ArrayTest, ComputationalGraph) {
     {
         // c = a + b
@@ -309,59 +362,6 @@
             ASSERT_EQ(b_op_node, nullptr);
             ASSERT_EQ(a_op_node->name(), "mul");
         }
-=======
-TEST_P(ArrayTest, ChainedMath) {
-    {
-        Array a = MakeArray<bool>({4, 1}, {true, true, false, false});
-        Array b = MakeArray<bool>({4, 1}, {true, false, true, false});
-        Array e = MakeArray<bool>({4, 1}, {true, true, false, false});
-        Array c = a.Mul(b);
-        Array o = a.Add(c);
-        AssertEqual<bool>(e, o);
-    }
-    {
-        Array a = MakeArray<int8_t>({3, 1}, {1, 2, 3});
-        Array b = MakeArray<int8_t>({3, 1}, {1, 2, 3});
-        Array e = MakeArray<int8_t>({3, 1}, {2, 6, 12});
-        Array c = a.Mul(b);
-        Array o = a.Add(c);
-        AssertEqual<int8_t>(e, o);
-    }
-    {
-        Array a = MakeArray<float>({3, 1}, {1, 2, 3});
-        Array b = MakeArray<float>({3, 1}, {1, 2, 3});
-        Array e = MakeArray<float>({3, 1}, {2, 6, 12});
-        Array c = a.Mul(b);
-        Array o = a.Add(c);
-        AssertEqual<float>(e, o);
-    }
-}
-
-TEST_P(ArrayTest, ChainedInplaceMath) {
-    {
-        Array a = MakeArray<bool>({4, 1}, {true, true, false, false});
-        Array b = MakeArray<bool>({4, 1}, {true, false, true, false});
-        Array e = MakeArray<bool>({4, 1}, {true, true, false, false});
-        b.IMul(a);
-        a.IAdd(b);
-        AssertEqual<bool>(e, a);
-    }
-    {
-        Array a = MakeArray<int8_t>({3, 1}, {1, 2, 3});
-        Array b = MakeArray<int8_t>({3, 1}, {1, 2, 3});
-        Array e = MakeArray<int8_t>({3, 1}, {2, 6, 12});
-        b.IMul(a);
-        a.IAdd(b);
-        AssertEqual<int8_t>(e, a);
-    }
-    {
-        Array a = MakeArray<float>({3, 1}, {1, 2, 3});
-        Array b = MakeArray<float>({3, 1}, {1, 2, 3});
-        Array e = MakeArray<float>({3, 1}, {2, 6, 12});
-        b.IMul(a);
-        a.IAdd(b);
-        AssertEqual<float>(e, a);
->>>>>>> 77609b23
     }
 }
 
