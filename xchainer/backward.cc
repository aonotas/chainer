--- conflicted
+++ resolved
@@ -172,7 +172,6 @@
 
 Array& BackwardContext::input_grad(size_t index) { return gsl::at(input_grads_storage_, index); }
 
-<<<<<<< HEAD
 Array BackwardContext::GetRetainedOutput(const RetainedOutputToken& token) {
     assert(token.output_index() < num_outputs());
     size_t output_index = token.output_index();
@@ -204,26 +203,8 @@
     return Array{kept_body};
 }
 
-Array BackwardContext::Cut(const Array& a) const {
-#ifndef NDEBUG
-    for (const ArrayNode* prev_array_node : prev_array_nodes_) {
-        if (prev_array_node == nullptr) {
-            continue;  // Can't check
-        }
-        std::shared_ptr<const internal::ArrayBody> body = prev_array_node->GetBody();
-        if (body != nullptr) {
-            const nonstd::optional<Array>* prev_grad = body->GetGrad(graph_id_);
-            assert((prev_grad == nullptr || !prev_grad->has_value() || &**prev_grad != &a) && "Output grads do not have to be cut");
-        }
-    }
-#endif  // NDEBUG
-    return a.AsGradStopped(stop_graph_ids_);
-}
-
 size_t BackwardContext::num_outputs() const { return zero_output_grads_.size(); }
 
-=======
->>>>>>> 8861a83e
 BackwardBuilder::BackwardBuilder(const char* op_name, std::initializer_list<ConstArrayRef> outputs, gsl::span<const GraphId> stop_graph_ids)
     : op_name_{op_name}, outputs_{outputs.begin(), outputs.end()}, stop_graph_ids_{stop_graph_ids.begin(), stop_graph_ids.end()} {
     // Outputs requiring grad (e.g. in-place ops.) must have been detected and reported before reaching here.
@@ -535,16 +516,11 @@
 
             // Call backward.
             BackwardContext bctx{
-<<<<<<< HEAD
-                    op_node, prev_array_nodes, prev_grads, graph_ids_to_stop_gradient, next_grads_subset, graph_id_, double_backprop_};
-            backward_entry.backward_func()(bctx);
-=======
-                    op_node, prev_array_nodes, prev_grads, next_grads_subset, graph_id_, double_backprop_ == DoubleBackpropOption::kEnable};
+                    op_node, prev_array_nodes, prev_grads, next_grads_subset, graph_id_, double_backprop_};
             {
                 NoBackpropModeScope scope{graph_ids_to_stop_gradient};
                 backward_entry.backward_func()(bctx);
             }
->>>>>>> 8861a83e
 
             for (auto it = next_grads_subset.begin(); it != next_grads_subset.end(); ++it) {
                 // TODO(sonots): Allow backward without setting input grads
