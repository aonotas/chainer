#include "xchainer/check_backward.h"

#include <algorithm>
#include <functional>
#include <memory>
#include <string>
#include <vector>

#include "xchainer/array.h"
#include "xchainer/array_body_leak_detection.h"
#include "xchainer/array_node.h"
#include "xchainer/backprop_mode.h"
#include "xchainer/backward.h"
#include "xchainer/backward_builder.h"
#include "xchainer/error.h"
#include "xchainer/numeric.h"
#include "xchainer/numerical_gradient.h"

namespace xchainer {
namespace {

// Disconnects the graphs of input arrays.
// RequireGrad() is configured to match the original arrays, but not connected to them.
// This prevents the graph nodes generated within check functions from leaking to the original input arrays, which would interfere with the
// leak detector.
std::vector<Array> DisconnectInputArrays(const std::vector<Array>& inputs) {
    std::vector<Array> inputs_view;
    inputs_view.reserve(inputs.size());
    for (const auto& input : inputs) {
        Array a = input.AsGradStopped(CopyKind::kView);
        for (const std::shared_ptr<internal::ArrayNode>& arr_node : internal::GetArrayBody(input)->nodes()) {
            a.RequireGrad(arr_node->backprop_id());
        }
        inputs_view.emplace_back(std::move(a));
    }
    return inputs_view;
}

std::vector<nonstd::optional<Array>> BackwardGradients(
        const std::function<std::vector<Array>(const std::vector<Array>&)>& func,
        std::vector<Array>& inputs,
        const nonstd::optional<std::vector<Array>>& grad_outputs,
        const BackpropId& backprop_id,
        DoubleBackpropOption double_backprop = DoubleBackpropOption::kEnable) {
    for (const auto& input : inputs) {
        const std::shared_ptr<internal::ArrayBody>& input_body = internal::GetArrayBody(input);
        if (input_body->HasArrayNode(backprop_id) && input_body->GetArrayNode(backprop_id)->creator_op_node() != nullptr) {
            throw GradientCheckError{"BackwardGradients: All inputs must be leaf nodes of computational graph"};
        }
    }

    std::vector<Array> outputs = func(inputs);

    for (size_t i = 0; i < inputs.size(); ++i) {
        for (size_t j = 0; j < outputs.size(); ++j) {
            if (internal::GetArrayBody(inputs[i]) == internal::GetArrayBody(outputs[j]) && inputs[i].IsGradRequired(backprop_id)) {
                throw GradientCheckError{"BackwardGradients: Input ", i, " and output ", j, " of the forward function are identical."};
            }
        }
    }

    if (grad_outputs.has_value()) {
        const std::size_t nout = outputs.size();
        if (nout != grad_outputs->size()) {
            throw GradientCheckError{"BackwardGradients: Size of function outputs: ",
                                     nout,
                                     " and size of grad outputs: ",
                                     grad_outputs->size(),
                                     " must be same"};
        }

        for (std::size_t i = 0; i < nout; ++i) {
            if (outputs[i].IsGradRequired(backprop_id)) {
                outputs[i].SetGrad((*grad_outputs)[i], backprop_id);
            }
        }
    }

    // Clear gradients which may exist if func calls backward inside of itself.
    for (Array& input : inputs) {
        if (input.IsGradRequired(backprop_id)) {
            input.ClearGrad(backprop_id);
        }
    }

    std::vector<ConstArrayRef> outputs_ref{outputs.begin(), outputs.end()};
    std::vector<ConstArrayRef> outputs_requiring_grad;
    std::copy_if(outputs_ref.begin(), outputs_ref.end(), std::back_inserter(outputs_requiring_grad), [&backprop_id](const Array& a) {
        return a.IsGradRequired(backprop_id);
    });
    Backward(outputs_requiring_grad, backprop_id, double_backprop);

    std::vector<nonstd::optional<Array>> backward_grads;
    std::transform(
            inputs.begin(),
            inputs.end(),
            std::back_inserter(backward_grads),
            [&backprop_id](const Array& input) -> nonstd::optional<Array> {
                if (!input.IsGradRequired(backprop_id)) {
                    return nonstd::nullopt;
                }
                return input.GetGrad(backprop_id);
            });

    return backward_grads;
}

void CheckDoubleBackpropOption(
        const std::function<std::vector<Array>(const std::vector<Array>&)>& func,
        const std::vector<Array>& inputs,
        const BackpropId& backprop_id) {
    std::ostringstream failure_os;

    // make it nonlinear to be double differentiable so that this utility can be used even for non double differentiable functions
    auto nonlinear_func = [&func](const std::vector<Array>& func_inputs) {
        std::vector<Array> nonlinear_outputs;
        for (const auto& output : func(func_inputs)) {
            nonlinear_outputs.emplace_back(output * output);
        }
        return nonlinear_outputs;
    };

    // Disable double backprop
    {
        std::vector<Array> inputs_disconnected = DisconnectInputArrays(inputs);
        std::vector<nonstd::optional<Array>> grads =
                BackwardGradients(nonlinear_func, inputs_disconnected, nonstd::nullopt, backprop_id, DoubleBackpropOption::kDisable);

        for (size_t i = 0; i < grads.size(); ++i) {
            if (grads[i]) {
                if (grads[i]->IsGradRequired(backprop_id)) {
                    failure_os << "Gradient " << i << " / " << grads.size() << " is connected to the graph '" << backprop_id
                               << "' even when double-backprop is disabled.";
                }
            }
        }
    }

    // Enable double backprop
    {
        std::vector<Array> inputs_disconnected = DisconnectInputArrays(inputs);
        std::vector<nonstd::optional<Array>> grads =
                BackwardGradients(nonlinear_func, inputs_disconnected, nonstd::nullopt, backprop_id, DoubleBackpropOption::kEnable);

        for (size_t i = 0; i < grads.size(); ++i) {
            if (grads[i]) {
                if (!grads[i]->IsGradRequired(backprop_id)) {
                    failure_os << "Gradient " << i << " / " << grads.size() << " is not connected to the graph '" << backprop_id
                               << "' even when double-backprop is enabled.";
                }
            }
        }
    }

    // Do nothing unless failure
    std::string failure_message = failure_os.str();
    if (!failure_message.empty()) {
        throw GradientCheckError{failure_message};
    }
}

void CheckBackwardComputation(
        const std::function<std::vector<Array>(const std::vector<Array>&)>& func,
        const std::vector<Array>& inputs,
        const std::vector<Array>& grad_outputs,
        const std::vector<Array>& eps,
        double atol,
        double rtol,
        const nonstd::optional<BackpropId>& backprop_id) {
    assert(!inputs.empty());
    BackpropId actual_backprop_id = internal::GetArrayBackpropId(inputs.front(), backprop_id);

    // Compute backward gradients
    std::vector<Array> inputs_disconnected = DisconnectInputArrays(inputs);
<<<<<<< HEAD
    const std::vector<nonstd::optional<Array>> backward_grads = BackwardGradients(func, inputs_disconnected, grad_outputs, actual_graph_id, DoubleBackpropOption::kDisable);
=======
    const std::vector<nonstd::optional<Array>> backward_grads =
            BackwardGradients(func, inputs_disconnected, grad_outputs, actual_backprop_id);
>>>>>>> e5653d84
    if (backward_grads.size() != inputs.size()) {
        throw GradientCheckError{"Number of input gradients does not match the input arrays."};
    }
    for (size_t i = 0; i < inputs.size(); ++i) {
        if (!backward_grads[i].has_value()) {
            continue;
        }
        const Array& backward_grad = *backward_grads[i];
        if (backward_grad.shape() != inputs[i].shape()) {
            throw GradientCheckError{"Shape of input gradient ",
                                     i,
                                     " of ",
                                     inputs.size(),
                                     " ",
                                     backward_grad.shape(),
                                     " does not match the corresponding input shape ",
                                     inputs[i].shape(),
                                     "."};
        }
        if (backward_grad.dtype() != inputs[i].dtype()) {
            throw GradientCheckError{"Dtype of input gradient ",
                                     i,
                                     " of ",
                                     inputs.size(),
                                     " ",
                                     GetDtypeName(backward_grad.dtype()),
                                     " does not match the corresponding input dtype ",
                                     GetDtypeName(inputs[i].dtype()),
                                     "."};
        }
    }

    // Compute numerical gradients
    const std::vector<Array> numerical_grads = CalculateNumericalGradient(func, inputs, grad_outputs, eps);

    // If you're trapped in any of these asserts, numerical gradiends must be implemented incorrectly.
    assert(numerical_grads.size() == inputs.size());
    for (size_t i = 0; i < inputs.size(); ++i) {
        assert(numerical_grads[i].shape() == inputs[i].shape());
        assert(numerical_grads[i].dtype() == inputs[i].dtype());
    }

    // Check numerical consistency between numerical and backward gradients.
    std::vector<size_t> failed_input_indices;
    for (size_t i = 0; i < backward_grads.size(); ++i) {
        if (!backward_grads[i].has_value()) {
            continue;
        }
        if (!AllClose(*backward_grads[i], numerical_grads[i], atol, rtol)) {
            failed_input_indices.emplace_back(i);
        }
    }
    if (!failed_input_indices.empty()) {
        std::ostringstream os;
        os << "Numerical error in backward on inputs (out of " << inputs.size() << "): ";
        for (size_t i : failed_input_indices) {
            if (i != 0) {
                os << ", ";
            }
            os << i;
        }
        os << std::endl;
        os << "Backprop ID: " << actual_backprop_id << std::endl;
        os << "Atol: " << atol << "  Rtol: " << rtol << std::endl;
        for (size_t i : failed_input_indices) {
            os << "Error[" << i << "]:" << std::endl
               << *backward_grads[i] - numerical_grads[i] << std::endl  // TODO(niboshi): Use abs
               << "Backward gradients[" << i << "]:" << std::endl
               << *backward_grads[i] << std::endl
               << "Numerical gradients[" << i << "]:" << std ::endl
               << numerical_grads[i] << std::endl
               << "Eps[" << i << "] (perturbation in numerical gradients):" << std::endl
               << eps[i] << std::endl;
        }
        throw GradientCheckError{os.str()};
    }
}

}  // namespace

namespace {

// Asserts all the array bodies are freed in the leak tracker.
void CheckAllArrayBodiesFreed(internal::ArrayBodyLeakTracker& tracker) {
    std::ostringstream os;
    if (!tracker.IsAllArrayBodiesFreed(os)) {
        throw GradientCheckError{os.str()};
    }
}

}  // namespace

void CheckBackward(
        const std::function<std::vector<Array>(const std::vector<Array>&)>& func,
        const std::vector<Array>& inputs,
        const std::vector<Array>& grad_outputs,
        const std::vector<Array>& eps,
        double atol,
        double rtol,
        const nonstd::optional<BackpropId>& backprop_id) {
    assert(!inputs.empty());
    BackpropId actual_backprop_id = internal::GetArrayBackpropId(inputs.front(), backprop_id);

    {
        internal::ArrayBodyLeakTracker tracker{};
        {
            internal::ArrayBodyLeakDetectionScope scope{tracker};
            CheckDoubleBackpropOption(func, inputs, actual_backprop_id);
        }
        CheckAllArrayBodiesFreed(tracker);
    }

    {
        internal::ArrayBodyLeakTracker tracker{};
        {
            internal::ArrayBodyLeakDetectionScope scope{tracker};
            CheckBackwardComputation(func, inputs, grad_outputs, eps, atol, rtol, backprop_id);
        }
        CheckAllArrayBodiesFreed(tracker);
    }
}

namespace {

void CheckDoubleBackwardComputationImpl(
        const std::function<std::vector<Array>(const std::vector<Array>&)>& func,
        const std::vector<Array>& inputs,
        const std::vector<Array>& grad_outputs,
        const std::vector<Array>& grad_grad_inputs,
        const std::vector<Array>& eps,
        double atol,
        double rtol,
        const nonstd::optional<BackpropId>& backprop_id) {
    BackpropId actual_backprop_id = internal::GetArrayBackpropId(inputs.front(), backprop_id);
    const std::size_t nin = inputs.size();
    const std::size_t nout = grad_outputs.size();

    if (grad_grad_inputs.size() != nin) {
        throw XchainerError{"Number of input arrays and grad_grad_input arrays do not match."};
    }

    // LIMITATION: All inputs must require gradients unlike CheckBackwardComputation

    // Check all the input arrays require gradients
    for (size_t i = 0; i < nin; ++i) {
        if (!inputs[i].IsGradRequired(actual_backprop_id)) {
            throw XchainerError{"Input array ", i, " / ", nin, " is not differentiable w.r.t. the backprop ID '", actual_backprop_id, "'."};
        }
    }

    // Check all the output gradient arrays require gradients
    for (size_t i = 0; i < nout; ++i) {
        if (!grad_outputs[i].IsGradRequired(actual_backprop_id)) {
            throw XchainerError{
                    "Output gradient array ", i, " / ", nout, " is not differentiable w.r.t. the backprop ID '", actual_backprop_id, "'."};
        }
    }

    // The "forward" function to return the first order gradients

    auto first_order_grad_func = [&func, nin, nout, &actual_backprop_id](const std::vector<Array>& inputs_and_grad_outputs) {
        // Just revert (split) inputs_and_grad_outputs into inputs and grad_outputs
        std::vector<Array> inputs{inputs_and_grad_outputs.begin(), inputs_and_grad_outputs.begin() + nin};
        std::vector<Array> grad_outputs{inputs_and_grad_outputs.begin() + nin, inputs_and_grad_outputs.end()};

        ForceBackpropModeScope scope{actual_backprop_id};

        for (Array& input : inputs) {
            input.RequireGrad(actual_backprop_id);
        }

        // Compute first order gradients
        std::vector<nonstd::optional<Array>> optional_backward_grads = BackwardGradients(func, inputs, grad_outputs, actual_backprop_id);

        // Check all the first order gradients are computed
        if (optional_backward_grads.size() != nin) {
            throw GradientCheckError{"Number of first-order input gradients arrays ",
                                     optional_backward_grads.size(),
                                     " do not match the number of input arrays ",
                                     nin,
                                     "."};
        }

        for (size_t i = 0; i < nin; ++i) {
            if (!optional_backward_grads[i].has_value()) {
                throw GradientCheckError{"First-order input gradient ", i, " / ", nin, " does not exist."};
            }
        }

        for (size_t i = 0; i < nin; ++i) {
            if (!optional_backward_grads[i]->IsGradRequired(actual_backprop_id)) {
                throw GradientCheckError{"First-order Input gradient ",
                                         i,
                                         " / ",
                                         nin,
                                         " is not differentiable w.r.t. the backprop ID '",
                                         actual_backprop_id,
                                         "'."};
            }
        }

        // Convert to std::vector<Array>
        std::vector<Array> backward_grads;
        std::transform(
                optional_backward_grads.begin(),
                optional_backward_grads.end(),
                std::back_inserter(backward_grads),
                [](const nonstd::optional<Array>& optional_backward_grad) { return *optional_backward_grad; });

        assert(backward_grads.size() == nin);
        return backward_grads;
    };

    // Prepare for computing numerical and backward gradients.
    // Merge inputs and grad_outputs into inputs_and_grad_outputs.
    std::vector<Array> inputs_and_grad_outputs;
    inputs_and_grad_outputs.reserve(nin + nout);
    std::copy(inputs.begin(), inputs.end(), std::back_inserter(inputs_and_grad_outputs));
    std::copy(grad_outputs.begin(), grad_outputs.end(), std::back_inserter(inputs_and_grad_outputs));

    // Compute second order numerial gradients w.r.t. the first-order gradients.
    const std::vector<Array> numerical_grads =
            CalculateNumericalGradient(first_order_grad_func, inputs_and_grad_outputs, grad_grad_inputs, eps);
    assert(numerical_grads.size() == nin + nout);

    // Compute second order backward gradients w.r.t. the first-order gradients.
    const std::vector<nonstd::optional<Array>> backward_grads =
            BackwardGradients(first_order_grad_func, inputs_and_grad_outputs, grad_grad_inputs, actual_backprop_id);
    assert(backward_grads.size() == nin + nout);

    // Check if all the second order gradients exist
    {
        std::ostringstream os;
        bool has_error = false;
        for (size_t i = 0; i < backward_grads.size(); ++i) {
            if (!backward_grads[i].has_value()) {
                os << "Second order gradient w.r.t. the input gradient " << i << " (Total inputs: " << inputs.size()
                   << ", outputs: " << nout << ") is missing for the backprop ID '" << actual_backprop_id << "'. "
                   << "Maybe you need additional nonlinearity in the target function.";
                has_error = true;
            }
        }
        if (has_error) {
            throw GradientCheckError{os.str()};
        }
    }

    // Check numerical consistency between numerical and backward gradients.
    std::vector<size_t> failed_input_indices;
    for (size_t i = 0; i < backward_grads.size(); ++i) {
        if (!AllClose(*backward_grads[i], numerical_grads[i], atol, rtol)) {
            failed_input_indices.emplace_back(i);
        }
    }

    if (!failed_input_indices.empty()) {
        std::ostringstream os;
        os << "Numerical error in double backward on inputs (out of " << inputs.size() << "): ";
        for (size_t i : failed_input_indices) {
            if (i != 0) {
                os << ", ";
            }
            os << i;
        }
        os << std::endl;
        os << "Backprop ID: " << actual_backprop_id << std::endl;
        os << "Atol: " << atol << "  Rtol: " << rtol << std::endl;
        for (size_t i : failed_input_indices) {
            os << "Error[" << i << "]:" << std::endl
               << *backward_grads[i] - numerical_grads[i] << std::endl  // TODO(niboshi): Use abs
               << "Backward gradients[" << i << "]:" << std::endl
               << *backward_grads[i] << std::endl
               << "Numerical gradients[" << i << "]:" << std ::endl
               << numerical_grads[i] << std::endl
               << "Eps[" << i << "] (perturbation in numerical gradients):" << std::endl
               << eps[i] << std::endl;
        }
        throw GradientCheckError{os.str()};
    }
}

}  // namespace

void CheckDoubleBackwardComputation(
        const std::function<std::vector<Array>(const std::vector<Array>&)>& func,
        const std::vector<Array>& inputs,
        const std::vector<Array>& grad_outputs,
        const std::vector<Array>& grad_grad_inputs,
        const std::vector<Array>& eps,
        double atol,
        double rtol,
        const nonstd::optional<BackpropId>& backprop_id) {
    internal::ArrayBodyLeakTracker tracker{};
    {
        internal::ArrayBodyLeakDetectionScope scope{tracker};
        CheckDoubleBackwardComputationImpl(
                func, DisconnectInputArrays(inputs), DisconnectInputArrays(grad_outputs), grad_grad_inputs, eps, atol, rtol, backprop_id);
    }
    CheckAllArrayBodiesFreed(tracker);
}

}  // namespace xchainer<|MERGE_RESOLUTION|>--- conflicted
+++ resolved
@@ -172,12 +172,8 @@
 
     // Compute backward gradients
     std::vector<Array> inputs_disconnected = DisconnectInputArrays(inputs);
-<<<<<<< HEAD
-    const std::vector<nonstd::optional<Array>> backward_grads = BackwardGradients(func, inputs_disconnected, grad_outputs, actual_graph_id, DoubleBackpropOption::kDisable);
-=======
     const std::vector<nonstd::optional<Array>> backward_grads =
-            BackwardGradients(func, inputs_disconnected, grad_outputs, actual_backprop_id);
->>>>>>> e5653d84
+            BackwardGradients(func, inputs_disconnected, grad_outputs, actual_backprop_id, DoubleBackpropOption::kDisable);
     if (backward_grads.size() != inputs.size()) {
         throw GradientCheckError{"Number of input gradients does not match the input arrays."};
     }
