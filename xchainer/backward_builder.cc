#include "xchainer/backward_builder.h"

#include <algorithm>
#include <cassert>
#include <cstddef>
#include <initializer_list>
#include <iterator>
#include <memory>
#include <tuple>
#include <unordered_map>
#include <utility>
#include <vector>

#include "xchainer/array.h"
#include "xchainer/array_node.h"
#include "xchainer/backprop_mode.h"
#include "xchainer/device.h"
#include "xchainer/graph.h"
#include "xchainer/op_node.h"

namespace xchainer {
namespace {

using internal::ArrayNode;
using internal::OpNode;

}  // namespace

BackwardBuilder::Target::Target(BackwardBuilder& builder, std::vector<size_t> input_indices)
    : builder_{builder}, input_indices_{std::move(input_indices)} {
    // All input arrays must have the same device.
    assert(std::all_of(input_indices.begin(), input_indices.end(), [this](size_t input_index) {
        return &gsl::at(builder_.inputs_, input_index).get().device() == &(builder_.inputs_.front().get().device());
    }));

    KeepGraphsAndArrayNodesThatRequireDefinition();
}

void BackwardBuilder::Target::KeepGraphsAndArrayNodesThatRequireDefinition() {
    assert(graph_to_input_array_nodes_.empty());
    for (size_t input_index : input_indices_) {
        // Need to access the input array via the builder.
        const Array& input = gsl::at(builder_.inputs_, input_index);

<<<<<<< HEAD
        for (std::shared_ptr<ArrayNode>& input_array_node : internal::GetArrayBody(input)->nodes()) {
            const GraphId& graph_id = input_array_node->graph_id();
            if (!IsBackpropRequired(graph_id)) {
=======
        for (std::shared_ptr<ArrayNode>& next_array_node : internal::GetArrayBody(input)->nodes()) {
            const BackpropId& backprop_id = next_array_node->backprop_id();
            if (!IsBackpropRequired(backprop_id)) {
>>>>>>> facc274d
                continue;
            }

            // Add the array node to the mapping
<<<<<<< HEAD
            auto insert_result = graph_to_input_array_nodes_.emplace(graph_id, InputArrayNodes{});
            auto& input_array_nodes = insert_result.first->second;
=======
            auto insert_result = graph_to_next_array_nodes_.emplace(backprop_id, NextArrayNodes{});
            auto& next_array_nodes = insert_result.first->second;
>>>>>>> facc274d
            if (insert_result.second) {
                // New array node for a graph. Fill all array nodes with nullptr.
                input_array_nodes.resize(builder_.inputs_.size());
            }
            // Assign valid pointer to the array node.
            input_array_nodes[input_index] = &input_array_node;
        }
    }

#ifndef NDEBUG
<<<<<<< HEAD
    for (auto& pair : graph_to_input_array_nodes_) {
        const GraphId& graph_id = pair.first;
        const InputArrayNodes& input_array_nodes = pair.second;
        for (const std::shared_ptr<ArrayNode>* array_node : input_array_nodes) {
            assert(array_node == nullptr || graph_id == (*array_node)->graph_id());
=======
    for (auto& pair : graph_to_next_array_nodes_) {
        const BackpropId& backprop_id = pair.first;
        const NextArrayNodes& next_array_nodes = pair.second;
        for (const std::shared_ptr<ArrayNode>* array_node : next_array_nodes) {
            assert(array_node == nullptr || backprop_id == (*array_node)->backprop_id());
>>>>>>> facc274d
        }
    }
#endif  // NDEBUG
}

void BackwardBuilder::Target::Define(const BackwardFunction& backward_func) {
    assert(is_definition_required());

    // Find/Create an op node for each graph and register the given backward function to each of them.
<<<<<<< HEAD
    for (const auto& pair : graph_to_input_array_nodes_) {
        const GraphId& graph_id = pair.first;
        const InputArrayNodes& input_array_nodes = pair.second;
=======
    for (const auto& pair : graph_to_next_array_nodes_) {
        const BackpropId& backprop_id = pair.first;
        const NextArrayNodes& next_array_nodes = pair.second;
>>>>>>> facc274d

        std::shared_ptr<OpNode>& op_node = builder_.FindOrCreateOpNode(backprop_id);

        std::vector<std::tuple<size_t, std::shared_ptr<ArrayNode>>> temp_input_array_nodes;
        temp_input_array_nodes.reserve(input_array_nodes.size());
        std::transform(
                input_indices_.begin(),
                input_indices_.end(),
                std::back_inserter(temp_input_array_nodes),
                [&input_array_nodes](size_t input_index) {
                    const std::shared_ptr<ArrayNode>* array_node = input_array_nodes[input_index];
                    return std::tuple<size_t, std::shared_ptr<ArrayNode>>{input_index, array_node == nullptr ? nullptr : *array_node};
                });

        op_node->RegisterBackwardFunction(std::move(temp_input_array_nodes), backward_func);
    }
}

BackwardBuilder::BackwardBuilder(const char* op_name, std::vector<ConstArrayRef> inputs, std::vector<ConstArrayRef> outputs)
    : op_name_{op_name}, inputs_{std::move(inputs)}, inputs_target_created_(inputs_.size()), outputs_{std::move(outputs)} {
    assert(!inputs_.empty());
    assert(!outputs_.empty());
    assert(inputs_.size() == inputs_target_created_.size());
    // Outputs requiring grad (e.g. in-place ops.) must have been detected and reported before reaching here.
    assert(std::all_of(
            outputs_.begin(), outputs_.end(), [](const Array& output) { return internal::GetArrayBody(output)->nodes().empty(); }));
    // Arrays must be on the same device within inputs / outputs respectively.
    assert(std::all_of(outputs_.begin(), outputs_.end(), [this](const Array& output) {
        return &outputs_.begin()->get().device() == &output.device();
    }));
    assert(std::all_of(
            inputs_.begin(), inputs_.end(), [this](const Array& input) { return &inputs_.begin()->get().device() == &input.device(); }));
}

std::shared_ptr<OpNode>& BackwardBuilder::FindOrCreateOpNode(const BackpropId& backprop_id) {
    // Try to find an existing op node for the given graph.
    auto insert_result = op_node_map_.emplace(backprop_id, nullptr);

    // If not found, create a new one.
    if (insert_result.second) {
<<<<<<< HEAD
        insert_result.first->second = OpNode::CreateWithPrevArrayNodes(op_name_, graph_id, inputs_.size(), outputs_);
        AddEdgesToOutputArrayNodesBetweenEncounteredGraphs(insert_result.first->second);
=======
        insert_result.first->second = OpNode::CreateWithPrevArrayNodes(op_name_, backprop_id, inputs_.size(), outputs_);
        AddEdgesToPreviousArrayNodesBetweenEncounteredGraphs(insert_result.first->second);
>>>>>>> facc274d
    }

    assert(!op_node_map_.empty());
    return insert_result.first->second;
}

namespace {

void AddEdgesToOutputArrayNodesOfOuterGraph(const OpNode& outer_op_node, OpNode& inner_op_node) {
    // Outer graphs must be registered using shared_ptr but op nodes only have weak_ptr to their output array nodes.
    // Therefore, first convert the weak_ptr to shared_ptr, assuming that they have not expired.
    const std::vector<std::weak_ptr<ArrayNode>>& weak_outer_output_array_nodes = outer_op_node.output_array_nodes();
    std::vector<std::shared_ptr<internal::ArrayNode>> outer_output_array_nodes;
    outer_output_array_nodes.reserve(weak_outer_output_array_nodes.size());
    std::transform(
            weak_outer_output_array_nodes.begin(),
            weak_outer_output_array_nodes.end(),
            std::back_inserter(outer_output_array_nodes),
            [](const std::weak_ptr<ArrayNode>& output) {
                assert(!output.expired());
                return output.lock();
            });

<<<<<<< HEAD
    inner_op_node.AddEdgesToOutputArrayNodesOfOuterGraph(outer_op_node.graph_id(), outer_output_array_nodes);
=======
    inner_op_node.AddEdgesToPreviousArrayNodesOfOuterGraph(outer_op_node.backprop_id(), outer_prev_array_nodes);
>>>>>>> facc274d
}

}  // namespace

void BackwardBuilder::AddEdgesToOutputArrayNodesBetweenEncounteredGraphs(const std::shared_ptr<internal::OpNode>& op_node) {
    // Compare the order (outer/inner) between the graph of given op node and all graphs involved in this builder to create references to
    // outer graphs as necessary.
    const BackpropId& backprop_id = op_node->backprop_id();
    for (const auto& tup : op_node_map_) {
        const BackpropId& other_backprop_id = tup.first;
        const std::shared_ptr<OpNode>& other_op_node = tup.second;
<<<<<<< HEAD
        if (other_graph_id < graph_id) {  // Create reference from given (inner) to other (outer).
            AddEdgesToOutputArrayNodesOfOuterGraph(*other_op_node, *op_node);
        } else if (other_graph_id > graph_id) {  // Create reference from other (inner) to given (outer).
            AddEdgesToOutputArrayNodesOfOuterGraph(*op_node, *other_op_node);
=======
        if (other_backprop_id < backprop_id) {  // Create reference from given (inner) to other (outer).
            AddEdgesToPreviousArrayNodesOfOuterGraph(*other_op_node, *op_node);
        } else if (other_backprop_id > backprop_id) {  // Create reference from other (inner) to given (outer).
            AddEdgesToPreviousArrayNodesOfOuterGraph(*op_node, *other_op_node);
>>>>>>> facc274d
        } else {
            // Do nothing.
        }
    }
}

RetainedInputToken BackwardBuilder::RetainInput(size_t input_index) {
    assert(input_index < inputs_.size());
    return {internal::GetArrayBody(gsl::at(inputs_, input_index))->GetParams(), input_index};
}

RetainedOutputToken BackwardBuilder::RetainOutput(size_t output_index) {
    assert(output_index < outputs_.size());
    return {internal::GetArrayBody(gsl::at(outputs_, output_index))->GetParams(), output_index};
}

}  // namespace xchainer<|MERGE_RESOLUTION|>--- conflicted
+++ resolved
@@ -42,26 +42,15 @@
         // Need to access the input array via the builder.
         const Array& input = gsl::at(builder_.inputs_, input_index);
 
-<<<<<<< HEAD
         for (std::shared_ptr<ArrayNode>& input_array_node : internal::GetArrayBody(input)->nodes()) {
-            const GraphId& graph_id = input_array_node->graph_id();
-            if (!IsBackpropRequired(graph_id)) {
-=======
-        for (std::shared_ptr<ArrayNode>& next_array_node : internal::GetArrayBody(input)->nodes()) {
-            const BackpropId& backprop_id = next_array_node->backprop_id();
+            const BackpropId& backprop_id = input_array_node->backprop_id();
             if (!IsBackpropRequired(backprop_id)) {
->>>>>>> facc274d
                 continue;
             }
 
             // Add the array node to the mapping
-<<<<<<< HEAD
-            auto insert_result = graph_to_input_array_nodes_.emplace(graph_id, InputArrayNodes{});
+            auto insert_result = graph_to_input_array_nodes_.emplace(backprop_id, InputArrayNodes{});
             auto& input_array_nodes = insert_result.first->second;
-=======
-            auto insert_result = graph_to_next_array_nodes_.emplace(backprop_id, NextArrayNodes{});
-            auto& next_array_nodes = insert_result.first->second;
->>>>>>> facc274d
             if (insert_result.second) {
                 // New array node for a graph. Fill all array nodes with nullptr.
                 input_array_nodes.resize(builder_.inputs_.size());
@@ -72,19 +61,11 @@
     }
 
 #ifndef NDEBUG
-<<<<<<< HEAD
     for (auto& pair : graph_to_input_array_nodes_) {
-        const GraphId& graph_id = pair.first;
+        const BackpropId& backprop_id = pair.first;
         const InputArrayNodes& input_array_nodes = pair.second;
         for (const std::shared_ptr<ArrayNode>* array_node : input_array_nodes) {
-            assert(array_node == nullptr || graph_id == (*array_node)->graph_id());
-=======
-    for (auto& pair : graph_to_next_array_nodes_) {
-        const BackpropId& backprop_id = pair.first;
-        const NextArrayNodes& next_array_nodes = pair.second;
-        for (const std::shared_ptr<ArrayNode>* array_node : next_array_nodes) {
             assert(array_node == nullptr || backprop_id == (*array_node)->backprop_id());
->>>>>>> facc274d
         }
     }
 #endif  // NDEBUG
@@ -94,15 +75,9 @@
     assert(is_definition_required());
 
     // Find/Create an op node for each graph and register the given backward function to each of them.
-<<<<<<< HEAD
     for (const auto& pair : graph_to_input_array_nodes_) {
-        const GraphId& graph_id = pair.first;
+        const BackpropId& backprop_id = pair.first;
         const InputArrayNodes& input_array_nodes = pair.second;
-=======
-    for (const auto& pair : graph_to_next_array_nodes_) {
-        const BackpropId& backprop_id = pair.first;
-        const NextArrayNodes& next_array_nodes = pair.second;
->>>>>>> facc274d
 
         std::shared_ptr<OpNode>& op_node = builder_.FindOrCreateOpNode(backprop_id);
 
@@ -143,13 +118,8 @@
 
     // If not found, create a new one.
     if (insert_result.second) {
-<<<<<<< HEAD
-        insert_result.first->second = OpNode::CreateWithPrevArrayNodes(op_name_, graph_id, inputs_.size(), outputs_);
+        insert_result.first->second = OpNode::CreateWithPrevArrayNodes(op_name_, backprop_id, inputs_.size(), outputs_);
         AddEdgesToOutputArrayNodesBetweenEncounteredGraphs(insert_result.first->second);
-=======
-        insert_result.first->second = OpNode::CreateWithPrevArrayNodes(op_name_, backprop_id, inputs_.size(), outputs_);
-        AddEdgesToPreviousArrayNodesBetweenEncounteredGraphs(insert_result.first->second);
->>>>>>> facc274d
     }
 
     assert(!op_node_map_.empty());
@@ -173,11 +143,7 @@
                 return output.lock();
             });
 
-<<<<<<< HEAD
-    inner_op_node.AddEdgesToOutputArrayNodesOfOuterGraph(outer_op_node.graph_id(), outer_output_array_nodes);
-=======
-    inner_op_node.AddEdgesToPreviousArrayNodesOfOuterGraph(outer_op_node.backprop_id(), outer_prev_array_nodes);
->>>>>>> facc274d
+    inner_op_node.AddEdgesToOutputArrayNodesOfOuterGraph(outer_op_node.backprop_id(), outer_output_array_nodes);
 }
 
 }  // namespace
@@ -189,17 +155,10 @@
     for (const auto& tup : op_node_map_) {
         const BackpropId& other_backprop_id = tup.first;
         const std::shared_ptr<OpNode>& other_op_node = tup.second;
-<<<<<<< HEAD
-        if (other_graph_id < graph_id) {  // Create reference from given (inner) to other (outer).
+        if (other_backprop_id < backprop_id) {  // Create reference from given (inner) to other (outer).
             AddEdgesToOutputArrayNodesOfOuterGraph(*other_op_node, *op_node);
-        } else if (other_graph_id > graph_id) {  // Create reference from other (inner) to given (outer).
+        } else if (other_backprop_id > backprop_id) {  // Create reference from other (inner) to given (outer).
             AddEdgesToOutputArrayNodesOfOuterGraph(*op_node, *other_op_node);
-=======
-        if (other_backprop_id < backprop_id) {  // Create reference from given (inner) to other (outer).
-            AddEdgesToPreviousArrayNodesOfOuterGraph(*other_op_node, *op_node);
-        } else if (other_backprop_id > backprop_id) {  // Create reference from other (inner) to given (outer).
-            AddEdgesToPreviousArrayNodesOfOuterGraph(*op_node, *other_op_node);
->>>>>>> facc274d
         } else {
             // Do nothing.
         }
