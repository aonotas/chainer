--- conflicted
+++ resolved
@@ -80,11 +80,6 @@
         const BackpropId& backprop_id = pair.first;
         const NextArrayNodes& next_array_nodes = pair.second;
 
-<<<<<<< HEAD
-=======
-        std::shared_ptr<OpNode>& op_node = builder_.FindOrCreateOpNode(backprop_id);
-
->>>>>>> facc274d
         std::vector<std::tuple<size_t, std::shared_ptr<ArrayNode>>> temp_next_array_nodes;
         temp_next_array_nodes.reserve(next_array_nodes.size());
         std::transform(
@@ -96,7 +91,7 @@
                     return std::make_tuple(input_index, array_node == nullptr ? nullptr : *array_node);
                 });
 
-        std::shared_ptr<OpNode>& op_node = builder_.FindOrCreateOpNode(graph_id);
+        std::shared_ptr<OpNode>& op_node = builder_.FindOrCreateOpNode(backprop_id);
         op_node->RegisterBackwardFunction(std::move(temp_next_array_nodes), backward_func);
     }
 }
@@ -128,12 +123,7 @@
 
     // If not found, create a new one.
     if (insert_result.second) {
-<<<<<<< HEAD
-        insert_result.first->second = OpNode::CreateWithPrevArrayNodes(op_name_, graph_id, inputs_.size(), outputs_);
-=======
         insert_result.first->second = OpNode::CreateWithPrevArrayNodes(op_name_, backprop_id, inputs_.size(), outputs_);
-        AddEdgesToPreviousArrayNodesBetweenEncounteredGraphs(insert_result.first->second);
->>>>>>> facc274d
     }
 
     assert(!op_node_map_.empty());
@@ -168,20 +158,19 @@
         const OpNode& outer_op_node,
         OpNode& inner_op_node,
         const backward_builder_detail::RetentionRecord& input_retention_record,
-        std::vector<std::tuple<GraphId, std::vector<std::shared_ptr<ArrayNode>>>>& input_retention_cache) {
+        std::vector<std::tuple<BackpropId, std::vector<std::shared_ptr<ArrayNode>>>>& input_retention_cache) {
     auto it = std::find_if(
             input_retention_cache.begin(),
             input_retention_cache.end(),
-            [&outer_op_node](const std::tuple<GraphId, std::vector<std::shared_ptr<ArrayNode>>>& cache) {
-                return std::get<0>(cache) == outer_op_node.graph_id();
+            [&outer_op_node](const std::tuple<BackpropId, std::vector<std::shared_ptr<ArrayNode>>>& cache) {
+                return std::get<0>(cache) == outer_op_node.backprop_id();
             });
     if (it != input_retention_cache.end()) {
-        inner_op_node.AddEdgesToNextArrayNodesOfOuterGraph(outer_op_node.graph_id(), std::get<1>(*it));
+        inner_op_node.AddEdgesToNextArrayNodesOfOuterGraph(outer_op_node.backprop_id(), std::get<1>(*it));
     } else {
         std::vector<std::shared_ptr<internal::ArrayNode>> next_array_nodes;
         next_array_nodes.reserve(input_retention_record.size());
 
-<<<<<<< HEAD
         for (size_t i = 0; i < input_retention_record.size(); ++i) {
             if (input_retention_record.IsRecorded(i)) {
                 next_array_nodes.emplace_back(outer_op_node.next_array_nodes()[i]);
@@ -190,32 +179,28 @@
             }
         }
 
-        input_retention_cache.emplace_back(outer_op_node.graph_id(), next_array_nodes);
-        inner_op_node.AddEdgesToNextArrayNodesOfOuterGraph(outer_op_node.graph_id(), std::move(next_array_nodes));
-    }
-=======
-    inner_op_node.AddEdgesToPreviousArrayNodesOfOuterGraph(outer_op_node.backprop_id(), outer_prev_array_nodes);
->>>>>>> facc274d
+        input_retention_cache.emplace_back(outer_op_node.backprop_id(), next_array_nodes);
+        inner_op_node.AddEdgesToNextArrayNodesOfOuterGraph(outer_op_node.backprop_id(), std::move(next_array_nodes));
+    }
 }
 
 void AddEdgesToPreviousArrayNodesOfOuterGraph(
         const OpNode& outer_op_node,
         OpNode& inner_op_node,
         const backward_builder_detail::RetentionRecord& output_retention_record,
-        std::vector<std::tuple<GraphId, std::vector<std::shared_ptr<ArrayNode>>>>& output_retention_cache) {
+        std::vector<std::tuple<BackpropId, std::vector<std::shared_ptr<ArrayNode>>>>& output_retention_cache) {
     auto it = std::find_if(
             output_retention_cache.begin(),
             output_retention_cache.end(),
-            [&outer_op_node](const std::tuple<GraphId, std::vector<std::shared_ptr<ArrayNode>>>& cache) {
-                return std::get<0>(cache) == outer_op_node.graph_id();
+            [&outer_op_node](const std::tuple<BackpropId, std::vector<std::shared_ptr<ArrayNode>>>& cache) {
+                return std::get<0>(cache) == outer_op_node.backprop_id();
             });
     if (it != output_retention_cache.end()) {
-        inner_op_node.AddEdgesToPreviousArrayNodesOfOuterGraph(outer_op_node.graph_id(), std::get<1>(*it));
+        inner_op_node.AddEdgesToPreviousArrayNodesOfOuterGraph(outer_op_node.backprop_id(), std::get<1>(*it));
     } else {
         std::vector<std::shared_ptr<internal::ArrayNode>> prev_array_nodes;
         prev_array_nodes.reserve(output_retention_record.size());
 
-<<<<<<< HEAD
         // Outer graphs must be registered using shared_ptr but op nodes only have weak_ptr to their previous array nodes.
         // Therefore, first convert the weak_ptr to shared_ptr, assuming that they have not expired.
         for (size_t i = 0; i < output_retention_record.size(); ++i) {
@@ -226,25 +211,10 @@
             } else {
                 prev_array_nodes.emplace_back(nullptr);
             }
-=======
-void BackwardBuilder::AddEdgesToPreviousArrayNodesBetweenEncounteredGraphs(const std::shared_ptr<internal::OpNode>& op_node) {
-    // Compare the order (outer/inner) between the graph of given op node and all graphs involved in this builder to create references to
-    // outer graphs as necessary.
-    const BackpropId& backprop_id = op_node->backprop_id();
-    for (const auto& tup : op_node_map_) {
-        const BackpropId& other_backprop_id = tup.first;
-        const std::shared_ptr<OpNode>& other_op_node = tup.second;
-        if (other_backprop_id < backprop_id) {  // Create reference from given (inner) to other (outer).
-            AddEdgesToPreviousArrayNodesOfOuterGraph(*other_op_node, *op_node);
-        } else if (other_backprop_id > backprop_id) {  // Create reference from other (inner) to given (outer).
-            AddEdgesToPreviousArrayNodesOfOuterGraph(*op_node, *other_op_node);
-        } else {
-            // Do nothing.
->>>>>>> facc274d
-        }
-
-        output_retention_cache.emplace_back(outer_op_node.graph_id(), prev_array_nodes);
-        inner_op_node.AddEdgesToPreviousArrayNodesOfOuterGraph(outer_op_node.graph_id(), std::move(prev_array_nodes));
+        }
+
+        output_retention_cache.emplace_back(outer_op_node.backprop_id(), prev_array_nodes);
+        inner_op_node.AddEdgesToPreviousArrayNodesOfOuterGraph(outer_op_node.backprop_id(), std::move(prev_array_nodes));
     }
 }
 
@@ -253,29 +223,29 @@
 void BackwardBuilder::AddEdgesToArrayNodesBetweenRetainedOuterGraphs() {
     if (input_retention_record_.IsAnyRecorded()) {
         // Create a set of graphs to which the retained inputs belong.
-        std::unordered_set<GraphId> retained_graphs{};
+        std::unordered_set<BackpropId> retained_graphs{};
         for (size_t i = 0; i < input_retention_record_.size(); ++i) {
             if (input_retention_record_.IsRecorded(i)) {
                 for (const std::shared_ptr<ArrayNode>& array_node : internal::GetArrayBody(gsl::at(inputs_, i))->nodes()) {
-                    retained_graphs.emplace(array_node->graph_id());
+                    retained_graphs.emplace(array_node->backprop_id());
                 }
             }
         }
 
-        std::vector<std::tuple<GraphId, std::vector<std::shared_ptr<ArrayNode>>>> input_retention_cache{};
+        std::vector<std::tuple<BackpropId, std::vector<std::shared_ptr<ArrayNode>>>> input_retention_cache{};
         for (auto it = retained_graphs.begin(); it != retained_graphs.end(); ++it) {
-            const GraphId& graph_id = *it;
+            const BackpropId& backprop_id = *it;
             for (auto other_it = retained_graphs.begin(); other_it != retained_graphs.end(); ++other_it) {
-                const GraphId& other_graph_id = *other_it;
-                if (graph_id < other_graph_id) {
+                const BackpropId& other_backprop_id = *other_it;
+                if (backprop_id < other_backprop_id) {
                     AddEdgesToNextArrayNodesOfOuterGraph(
-                            *op_node_map_[graph_id], *op_node_map_[other_graph_id], input_retention_record_, input_retention_cache);
+                            *op_node_map_[backprop_id], *op_node_map_[other_backprop_id], input_retention_record_, input_retention_cache);
                 }
             }
         }
     }
     if (output_retention_record_.IsAnyRecorded()) {
-        std::vector<std::tuple<GraphId, std::vector<std::shared_ptr<ArrayNode>>>> output_retention_cache{};
+        std::vector<std::tuple<BackpropId, std::vector<std::shared_ptr<ArrayNode>>>> output_retention_cache{};
         for (const auto& tup : op_node_map_) {
             for (const auto& other_tup : op_node_map_) {
                 if (tup.first < other_tup.first) {
