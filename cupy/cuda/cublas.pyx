"""Thin wrapper of CUBLAS."""
cimport cython

from cupy.cuda cimport driver
<<<<<<< HEAD
=======
from cupy.cuda cimport runtime
>>>>>>> f987f8f8


###############################################################################
# Extern
###############################################################################

cdef extern from 'cupy_cuda.h':
    # Context
    int cublasCreate(Handle* handle)
    int cublasDestroy(Handle handle)
    int cublasGetVersion(Handle handle, int* version)
    int cublasGetPointerMode(Handle handle, PointerMode* mode)
    int cublasSetPointerMode(Handle handle, PointerMode mode)

    # Stream
    int cublasSetStream(Handle handle, driver.Stream streamId)
    int cublasGetStream(Handle handle, driver.Stream* streamId)

    # BLAS Level 1
    int cublasIsamax(Handle handle, int n, float* x, int incx, int* result)
    int cublasIsamin(Handle handle, int n, float* x, int incx, int* result)
    int cublasSasum(Handle handle, int n, float* x, int incx,
                    float* result)
    int cublasSaxpy(Handle handle, int n, float* alpha, float* x,
                    int incx, float* y, int incy)
    int cublasDaxpy(Handle handle, int n, double* alpha, double* x,
                    int incx, double* y, int incy)
    int cublasSdot(Handle handle, int n, float* x, int incx,
                   float* y, int incy, float* result)
    int cublasDdot(Handle handle, int n, double* x, int incx,
                   double* y, int incy, double* result)
    int cublasSnrm2(Handle handle, int n, float* x, int incx,
                    float* result)
    int cublasSscal(Handle handle, int n, float* alpha, float* x, int incx)

    # BLAS Level 2
    int cublasSgemv(
        Handle handle, Operation trans, int m, int n, float* alpha,
        float* A, int lda, float* x, int incx, float* beta,
        float* y, int incy)
    int cublasDgemv(
        Handle handle, Operation trans, int m, int n, double* alpha,
        double* A, int lda, double* x, int incx, double* beta,
        double* y, int incy)
    int cublasSger(
        Handle handle, int m, int n, float* alpha, float* x, int incx,
        float* y, int incy, float* A, int lda)
    int cublasDger(
        Handle handle, int m, int n, double* alpha, double* x,
        int incx, double* y, int incy, double* A, int lda)

    # BLAS Level 3
    int cublasSgemm(
        Handle handle, Operation transa, Operation transb, int m,
        int n, int k, float* alpha, float* A, int lda, float* B,
        int ldb, float* beta, float* C, int ldc)
    int cublasDgemm(
        Handle handle, Operation transa, Operation transb, int m,
        int n, int k, double* alpha, double* A, int lda, double* B,
        int ldb, double* beta, double* C, int ldc)
    int cublasSgemmBatched(
        Handle handle, Operation transa, Operation transb, int m,
        int n, int k, const float* alpha, const float** Aarray,
        int lda, const float** Barray, int ldb, const float* beta,
        float** Carray, int ldc, int batchCount)

    # BLAS extension
    int cublasSdgmm(
        Handle handle, SideMode mode, int m, int n, float* A, int lda,
        float* x, int incx, float* C, int ldc)
<<<<<<< HEAD
=======
    int cublasSgemmEx(
        Handle handle, Operation transa,
        Operation transb, int m, int n, int k,
        const float *alpha, const void *A, runtime.DataType Atype,
        int lda, const void *B, runtime.DataType Btype, int ldb,
        const float *beta, void *C, runtime.DataType Ctype, int ldc)
>>>>>>> f987f8f8
    int cublasSgetrfBatched(
        Handle handle, int n, float **Aarray, int lda,
        int *PivotArray, int *infoArray, int batchSize)
    int cublasSgetriBatched(
        Handle handle, int n, const float **Aarray, int lda,
        int *PivotArray, float *Carray[], int ldc, int *infoArray,
        int batchSize)


###############################################################################
# Error handling
###############################################################################

cdef dict STATUS = {
    0: 'CUBLAS_STATUS_SUCCESS',
    1: 'CUBLAS_STATUS_NOT_INITIALIZED',
    3: 'CUBLAS_STATUS_ALLOC_FAILED',
    7: 'CUBLAS_STATUS_INVALID_VALUE',
    8: 'CUBLAS_STATUS_ARCH_MISMATCH',
    11: 'CUBLAS_STATUS_MAPPING_ERROR',
    13: 'CUBLAS_STATUS_EXECUTION_FAILED',
    14: 'CUBLAS_STATUS_INTERNAL_ERROR',
    15: 'CUBLAS_STATUS_NOT_SUPPORTED',
    16: 'CUBLAS_STATUS_LICENSE_ERROR',
}


class CUBLASError(RuntimeError):

    def __init__(self, status):
        self.status = status
        super(CUBLASError, self).__init__(STATUS[status])


@cython.profile(False)
cpdef inline check_status(int status):
    if status != 0:
        raise CUBLASError(status)


###############################################################################
# Context
###############################################################################

cpdef size_t create() except *:
    cdef Handle handle
    status = cublasCreate(&handle)
    check_status(status)
    return <size_t>handle


cpdef void destroy(size_t handle) except *:
    status = cublasDestroy(<Handle>handle)
    check_status(status)


cpdef int getVersion(size_t handle) except *:
    cdef int version
    status = cublasGetVersion(<Handle>handle, &version)
    check_status(status)
    return version


cpdef int getPointerMode(size_t handle) except *:
    cdef PointerMode mode
    status = cublasGetPointerMode(<Handle>handle, &mode)
    check_status(status)
    return mode


cpdef setPointerMode(size_t handle, int mode):
    status = cublasSetPointerMode(<Handle>handle, <PointerMode>mode)
    check_status(status)


###############################################################################
# Stream
###############################################################################

cpdef setStream(size_t handle, size_t stream):
    status = cublasSetStream(<Handle>handle, <driver.Stream>stream)
    check_status(status)


cpdef size_t getStream(size_t handle) except *:
    cdef driver.Stream stream
    status = cublasGetStream(<Handle>handle, &stream)
    check_status(status)
    return <size_t>stream


###############################################################################
# BLAS Level 1
###############################################################################

cpdef int isamax(size_t handle, int n, size_t x, int incx) except *:
    cdef int result
    status = cublasIsamax(
        <Handle>handle, n, <float*>x, incx, &result)
    check_status(status)
    return result


cpdef int isamin(size_t handle, int n, size_t x, int incx) except *:
    cdef int result
    status = cublasIsamin(
        <Handle>handle, n, <float*>x, incx, &result)
    check_status(status)
    return result


cpdef float sasum(size_t handle, int n, size_t x, int incx) except *:
    cdef float result
    status = cublasSasum(
        <Handle>handle, n, <float*>x, incx, &result)
    check_status(status)
    return result


cpdef saxpy(size_t handle, int n, float alpha, size_t x, int incx, size_t y,
            int incy):
    status = cublasSaxpy(
        <Handle>handle, n, &alpha, <float*>x, incx, <float*>y, incy)
    check_status(status)


cpdef daxpy(size_t handle, int n, double alpha, size_t x, int incx, size_t y,
            int incy):
    status = cublasDaxpy(
        <Handle>handle, n, &alpha, <double*>x, incx, <double*>y, incy)
    check_status(status)


cpdef sdot(size_t handle, int n, size_t x, int incx, size_t y, int incy,
           size_t result):
    status = cublasSdot(
        <Handle>handle, n, <float*>x, incx, <float*>y, incy, <float*>result)
    check_status(status)


cpdef ddot(size_t handle, int n, size_t x, int incx, size_t y, int incy,
           size_t result):
    status = cublasDdot(
        <Handle>handle, n, <double*>x, incx, <double*>y, incy, <double*>result)
    check_status(status)


cpdef float snrm2(size_t handle, int n, size_t x, int incx) except *:
    cdef float result
    status = cublasSnrm2(<Handle>handle, n, <float*>x, incx, &result)
    check_status(status)
    return result


cpdef sscal(size_t handle, int n, float alpha, size_t x, int incx):
    status = cublasSscal(<Handle>handle, n, &alpha, <float*>x, incx)
    check_status(status)


###############################################################################
# BLAS Level 2
###############################################################################

cpdef sgemv(size_t handle, int trans, int m, int n, float alpha, size_t A,
            int lda, size_t x, int incx, float beta, size_t y, int incy):
    status = cublasSgemv(
        <Handle>handle, <Operation>trans, m, n, &alpha,
        <float*>A, lda, <float*>x, incx, &beta, <float*>y, incy)
    check_status(status)


cpdef dgemv(size_t handle, int trans, int m, int n, double alpha, size_t A,
            int lda, size_t x, int incx, double beta, size_t y, int incy):
    status = cublasDgemv(
        <Handle>handle, <Operation>trans, m, n, &alpha,
        <double*>A, lda, <double*>x, incx, &beta, <double*>y, incy)
    check_status(status)


cpdef sger(size_t handle, int m, int n, float alpha, size_t x, int incx,
           size_t y, int incy, size_t A, int lda):
    status = cublasSger(
        <Handle>handle, m, n, &alpha, <float*>x, incx, <float*>y, incy,
        <float*>A, lda)
    check_status(status)


cpdef dger(size_t handle, int m, int n, double alpha, size_t x, int incx,
           size_t y, int incy, size_t A, int lda):
    status = cublasDger(
        <Handle>handle, m, n, &alpha, <double*>x, incx, <double*>y, incy,
        <double*>A, lda)
    check_status(status)


###############################################################################
# BLAS Level 3
###############################################################################

cpdef sgemm(size_t handle, int transa, int transb,
            int m, int n, int k, float alpha, size_t A, int lda,
            size_t B, int ldb, float beta, size_t C, int ldc):
    status = cublasSgemm(
        <Handle>handle, <Operation>transa, <Operation>transb, m, n, k,
        &alpha, <float*>A, lda, <float*>B, ldb, &beta, <float*>C, ldc)
    check_status(status)


cpdef dgemm(size_t handle, int transa, int transb,
            int m, int n, int k, double alpha, size_t A, int lda,
            size_t B, int ldb, double beta, size_t C, int ldc):
    status = cublasDgemm(
        <Handle>handle, <Operation>transa, <Operation>transb, m, n, k,
        &alpha, <double*>A, lda, <double*>B, ldb, &beta, <double*>C, ldc)
    check_status(status)


cpdef sgemmBatched(
        size_t handle, int transa, int transb, int m, int n, int k,
        float alpha, size_t Aarray, int lda, size_t Barray, int ldb,
        float beta, size_t Carray, int ldc, int batchCount):
    status = cublasSgemmBatched(
        <Handle>handle, <Operation>transa, <Operation>transb, m, n, k,
        &alpha, <const float**>Aarray, lda, <const float**>Barray, ldb, &beta,
        <float**>Carray, ldc, batchCount)
    check_status(status)

###############################################################################
# BLAS extension
###############################################################################

cpdef sdgmm(size_t handle, int mode, int m, int n, size_t A, int lda,
            size_t x, int incx, size_t C, int ldc):
    status = cublasSdgmm(
        <Handle>handle, <SideMode>mode, m, n, <float*>A, lda, <float*>x, incx,
        <float*>C, ldc)
    check_status(status)


cpdef sgemmEx(
        size_t handle, int transa, int transb, int m, int n, int k,
        float alpha, size_t A, int Atype, int lda, size_t B,
        int Btype, int ldb, float beta, size_t C, int Ctype,
        int ldc):
    status = cublasSgemmEx(
        <Handle>handle, <Operation>transa, <Operation>transb, m, n, k,
        &alpha, <const void*>A, <runtime.DataType>Atype, lda, <const void*>B,
        <runtime.DataType>Btype, ldb, &beta, <void*>C,
        <runtime.DataType>Ctype, ldc)
    check_status(status)


cpdef sgetrfBatched(size_t handle, int n, size_t Aarray, int lda,
                    size_t PivotArray, size_t infoArray, int batchSize):
    status = cublasSgetrfBatched(
        <Handle>handle, n, <float**>Aarray, lda, <int*>PivotArray,
        <int*>infoArray, batchSize)
    check_status(status)


cpdef sgetriBatched(
        size_t handle, int n, size_t Aarray, int lda, size_t PivotArray,
        size_t Carray, int ldc, size_t infoArray, int batchSize):
    status = cublasSgetriBatched(
        <Handle>handle, n, <const float**>Aarray, lda, <int*>PivotArray,
        <float**>Carray, ldc, <int*>infoArray, batchSize)
    check_status(status)<|MERGE_RESOLUTION|>--- conflicted
+++ resolved
@@ -2,10 +2,7 @@
 cimport cython
 
 from cupy.cuda cimport driver
-<<<<<<< HEAD
-=======
 from cupy.cuda cimport runtime
->>>>>>> f987f8f8
 
 
 ###############################################################################
@@ -76,15 +73,12 @@
     int cublasSdgmm(
         Handle handle, SideMode mode, int m, int n, float* A, int lda,
         float* x, int incx, float* C, int ldc)
-<<<<<<< HEAD
-=======
     int cublasSgemmEx(
         Handle handle, Operation transa,
         Operation transb, int m, int n, int k,
         const float *alpha, const void *A, runtime.DataType Atype,
         int lda, const void *B, runtime.DataType Btype, int ldb,
         const float *beta, void *C, runtime.DataType Ctype, int ldc)
->>>>>>> f987f8f8
     int cublasSgetrfBatched(
         Handle handle, int n, float **Aarray, int lda,
         int *PivotArray, int *infoArray, int batchSize)
