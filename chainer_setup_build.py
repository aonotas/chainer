--- conflicted
+++ resolved
@@ -234,14 +234,6 @@
         if not no_cuda:
             s['libraries'] = module['libraries']
 
-<<<<<<< HEAD
-        for f in module['file']:
-            name = module_extension_name(f)
-            sources = module_extension_sources(f, use_cython, no_cuda)
-            extension = setuptools.Extension(name, sources, **s)
-            ret.append(extension)
-
-=======
         if module['name'] == 'cusolver':
             args = s.setdefault('extra_link_args', [])
             # openmp is required for cusolver
@@ -251,10 +243,12 @@
             elif compiler.compiler_type == 'msvc':
                 args.append('/openmp')
 
-        ret.extend([
-            setuptools.Extension(f, [path.join(*f.split('.')) + ext], **s)
-            for f in module['file']])
->>>>>>> 673d8e77
+        for f in module['file']:
+            name = module_extension_name(f)
+            sources = module_extension_sources(f, use_cython, no_cuda)
+            extension = setuptools.Extension(name, sources, **s)
+            ret.append(extension)
+
     return ret
 
 
